// Copyright 2019 Anapaya Systems
//
// Licensed under the Apache License, Version 2.0 (the "License");
// you may not use this file except in compliance with the License.
// You may obtain a copy of the License at
//
//   http://www.apache.org/licenses/LICENSE-2.0
//
// Unless required by applicable law or agreed to in writing, software
// distributed under the License is distributed on an "AS IS" BASIS,
// WITHOUT WARRANTIES OR CONDITIONS OF ANY KIND, either express or implied.
// See the License for the specific language governing permissions and
// limitations under the License.

package beaconing_test

import (
	"context"
	"crypto"
	"crypto/ecdsa"
	"crypto/elliptic"
	"crypto/rand"
	"fmt"
	"hash"
	"net"
	"net/netip"
	"sync"
	"testing"
	"time"

	"github.com/golang/mock/gomock"
	"github.com/stretchr/testify/assert"
	"github.com/stretchr/testify/require"

	"github.com/scionproto/scion/control/beacon"
	"github.com/scionproto/scion/control/beaconing"
	"github.com/scionproto/scion/control/beaconing/mock_beaconing"
	"github.com/scionproto/scion/control/ifstate"
	"github.com/scionproto/scion/pkg/addr"
	"github.com/scionproto/scion/pkg/private/common"
	"github.com/scionproto/scion/pkg/private/xtest/graph"
	"github.com/scionproto/scion/pkg/scrypto"
	"github.com/scionproto/scion/pkg/scrypto/cppki"
	"github.com/scionproto/scion/pkg/scrypto/signed"
	seg "github.com/scionproto/scion/pkg/segment"
	"github.com/scionproto/scion/pkg/slayers/path/scion"
	"github.com/scionproto/scion/pkg/snet"
	"github.com/scionproto/scion/pkg/snet/addrutil"
	snetpath "github.com/scionproto/scion/pkg/snet/path"
	"github.com/scionproto/scion/private/segment/seghandler"
	"github.com/scionproto/scion/private/topology"
	"github.com/scionproto/scion/private/trust"
)

func TestRegistrarRun(t *testing.T) {
	priv, err := ecdsa.GenerateKey(elliptic.P256(), rand.Reader)
	require.NoError(t, err)
	pub := priv.Public()

	testsLocal := []struct {
		name          string
		segType       seg.Type
		fn            string
		beacons       [][]uint16
		inactivePeers map[uint16]bool
	}{
		{
			name:    "Core segment",
			segType: seg.TypeCore,
			fn:      topoCore,
			beacons: [][]uint16{
				{graph.If_120_A_110_X},
				{graph.If_130_B_120_A, graph.If_120_A_110_X},
			},
		},
		{
			name:          "Up segment",
			segType:       seg.TypeUp,
			fn:            topoNonCore,
			inactivePeers: map[uint16]bool{graph.If_111_C_121_X: true},
			beacons: [][]uint16{
				{graph.If_120_X_111_B},
				{graph.If_130_B_120_A, graph.If_120_X_111_B},
			},
		},
	}
	for _, test := range testsLocal {
		t.Run(test.name, func(t *testing.T) {
			mctrl := gomock.NewController(t)
			defer mctrl.Finish()
			topo, err := topology.FromJSONFile(test.fn)
			require.NoError(t, err)
			intfs := ifstate.NewInterfaces(interfaceInfos(topo), ifstate.Config{})
			segProvider := mock_beaconing.NewMockSegmentProvider(mctrl)
			segStore := mock_beaconing.NewMockSegmentStore(mctrl)

			r := beaconing.WriteScheduler{
				Writer: &beaconing.LocalWriter{
					Extender: &beaconing.DefaultExtender{
						IA:  topo.IA(),
						MTU: topo.MTU(),
						SignerGen: testSignerGen{
							Signers: []trust.Signer{testSigner(t, priv, topo.IA())},
						},
						Intfs:      intfs,
						MAC:        macFactory,
						MaxExpTime: func() uint8 { return beacon.DefaultMaxExpTime },
						StaticInfo: func() *beaconing.StaticInfoCfg { return nil },
					},
					Intfs: intfs,
					Store: segStore,
					Type:  test.segType,
				},
				Intfs:    intfs,
				Tick:     beaconing.NewTick(time.Hour),
				Provider: segProvider,
				Type:     test.segType,
			}

			g := graph.NewDefaultGraph(mctrl)
			segProvider.EXPECT().SegmentsToRegister(gomock.Any(), test.segType).DoAndReturn(
				func(_, _ interface{}) ([]beacon.Beacon, error) {
					res := make([]beacon.Beacon, 0, len(test.beacons))
					for _, desc := range test.beacons {
						res = append(res, testBeacon(g, desc))
					}
					return res, nil
				})

			var stored []*seg.Meta
			segStore.EXPECT().StoreSegs(gomock.Any(), gomock.Any()).DoAndReturn(
				func(_ context.Context, segs []*seg.Meta) (seghandler.SegStats, error) {
					stored = append(stored, segs...)
					var inserted []string
					for _, seg := range segs {
						inserted = append(inserted, seg.Segment.GetLoggingID())
					}
					return seghandler.SegStats{InsertedSegs: inserted}, nil
				},
			)

			r.Run(context.Background())
			assert.Len(t, stored, len(test.beacons))

			for _, s := range stored {
				assert.NoError(t, s.Segment.Validate(seg.ValidateSegment))
				assert.NoError(t, s.Segment.VerifyASEntry(context.Background(),
					segVerifier{pubKey: pub}, s.Segment.MaxIdx()))
				assert.Equal(t, test.segType, s.Type)
			}
			// The second run should not do anything, since the period has not passed.
			r.Run(context.Background())
		})
	}
	testsRemote := []struct {
		name          string
		segType       seg.Type
		fn            string
		beacons       [][]uint16
		inactivePeers map[uint16]bool
	}{
		{
			name:          "Down segment",
			segType:       seg.TypeDown,
			fn:            topoNonCore,
			inactivePeers: map[uint16]bool{graph.If_111_C_121_X: true},
			beacons: [][]uint16{
				{graph.If_120_X_111_B},
				{graph.If_130_B_120_A, graph.If_120_X_111_B},
			},
		},
	}
	for _, test := range testsRemote {
		t.Run(test.name, func(t *testing.T) {
			mctrl := gomock.NewController(t)
			defer mctrl.Finish()

			topo, err := topology.FromJSONFile(test.fn)
			require.NoError(t, err)

			intfs := ifstate.NewInterfaces(interfaceInfos(topo), ifstate.Config{})
			segProvider := mock_beaconing.NewMockSegmentProvider(mctrl)
			rpc := mock_beaconing.NewMockRPC(mctrl)

			r := beaconing.WriteScheduler{
				Writer: &beaconing.RemoteWriter{
					Extender: &beaconing.DefaultExtender{
						IA:  topo.IA(),
						MTU: topo.MTU(),
						SignerGen: testSignerGen{
							Signers: []trust.Signer{testSigner(t, priv, topo.IA())},
						},
						Intfs:      intfs,
						MAC:        macFactory,
						MaxExpTime: func() uint8 { return beacon.DefaultMaxExpTime },
						StaticInfo: func() *beaconing.StaticInfoCfg { return nil },
					},
					Pather: addrutil.Pather{
						NextHopper: topoWrap{Topo: topo},
					},
					RPC:   rpc,
					Type:  test.segType,
					Intfs: intfs,
				},
				Intfs:    intfs,
				Tick:     beaconing.NewTick(time.Hour),
				Provider: segProvider,
				Type:     test.segType,
			}

			g := graph.NewDefaultGraph(mctrl)
			segProvider.EXPECT().SegmentsToRegister(gomock.Any(), test.segType).DoAndReturn(
				func(_, _ interface{}) ([]beacon.Beacon, error) {
					res := make([]beacon.Beacon, len(test.beacons))
					for _, desc := range test.beacons {
						res = append(res, testBeacon(g, desc))
					}
					return res, nil
				})
			type regMsg struct {
				Meta seg.Meta
				Addr *snet.SVCAddr
			}
			segMu := sync.Mutex{}
			var sent []regMsg

			// Collect the segments that are sent on the messenger.
			rpc.EXPECT().RegisterSegment(gomock.Any(), gomock.Any(),
				gomock.Any()).Times(len(test.beacons)).DoAndReturn(
				func(_ context.Context, meta seg.Meta, remote net.Addr) error {
					segMu.Lock()
					defer segMu.Unlock()
					sent = append(sent, regMsg{
						Meta: meta,
						Addr: remote.(*snet.SVCAddr),
					})
					return nil
				},
			)

			r.Run(context.Background())
			require.Len(t, sent, len(test.beacons))
			for segIdx, s := range sent {
				t.Run(fmt.Sprintf("seg idx %d", segIdx), func(t *testing.T) {
					pseg := s.Meta.Segment

					assert.NoError(t, pseg.Validate(seg.ValidateSegment))
					assert.NoError(t, pseg.VerifyASEntry(context.Background(),
						segVerifier{pubKey: pub}, pseg.MaxIdx()))

					assert.Equal(t, pseg.FirstIA(), s.Addr.IA)
					assert.Equal(t, addr.SvcCS, s.Addr.SVC)

					var path scion.Decoded
					scionPath, ok := s.Addr.Path.(snetpath.SCION)
					require.True(t, ok)
					if assert.NoError(t, path.DecodeFromBytes(scionPath.Raw)) {
						pathHopField := path.HopFields[0]

						segHopField := pseg.ASEntries[pseg.MaxIdx()].HopEntry.HopField
						assert.Equal(t, pathHopField.Mac, segHopField.MAC)
						assert.Equal(t, pathHopField.ConsIngress, segHopField.ConsIngress)
						assert.Equal(t, pathHopField.ConsEgress, segHopField.ConsEgress)

						nextHop := pathHopField.ConsIngress
						a := net.UDPAddrFromAddrPort(interfaceInfos(topo)[nextHop].InternalAddr)
						assert.Equal(t, a, s.Addr.NextHop)
					}
				})
			}
			// The second run should not do anything, since the period has not passed.
			r.Run(context.Background())
		})
	}

	t.Run("Faulty beacons are not sent", func(t *testing.T) {
		mctrl := gomock.NewController(t)
		defer mctrl.Finish()

		topo, err := topology.FromJSONFile(topoNonCore)
		require.NoError(t, err)
		intfs := ifstate.NewInterfaces(interfaceInfos(topo), ifstate.Config{})
		segProvider := mock_beaconing.NewMockSegmentProvider(mctrl)
		rpc := mock_beaconing.NewMockRPC(mctrl)

		r := beaconing.WriteScheduler{
			Writer: &beaconing.RemoteWriter{
				Extender: &beaconing.DefaultExtender{
					IA:  topo.IA(),
					MTU: topo.MTU(),
					SignerGen: testSignerGen{
						Signers: []trust.Signer{testSigner(t, priv, topo.IA())},
					},
					Intfs:      intfs,
					MAC:        macFactory,
					MaxExpTime: func() uint8 { return beacon.DefaultMaxExpTime },
					StaticInfo: func() *beaconing.StaticInfoCfg { return nil },
				},
				Pather: addrutil.Pather{
					NextHopper: topoWrap{Topo: topo},
				},
				RPC:   rpc,
				Intfs: intfs,
				Type:  seg.TypeDown,
			},
			Intfs:    intfs,
			Tick:     beaconing.NewTick(time.Hour),
			Provider: segProvider,
			Type:     seg.TypeDown,
		}

		g := graph.NewDefaultGraph(mctrl)
		require.NoError(t, err)
		segProvider.EXPECT().SegmentsToRegister(gomock.Any(),
			seg.TypeDown).DoAndReturn(
			func(_, _ interface{}) (<-chan beacon.Beacon, error) {
				res := make(chan beacon.Beacon, 1)
				b := testBeacon(g, []uint16{graph.If_120_X_111_B})
				b.InIfId = 10
				res <- b
				close(res)
				return res, nil
			})
		r.Run(context.Background())
	})
}

func testBeacon(g *graph.Graph, desc []uint16) beacon.Beacon {
	bseg := g.Beacon(desc)
	asEntry := bseg.ASEntries[bseg.MaxIdx()]
	bseg.ASEntries = bseg.ASEntries[:len(bseg.ASEntries)-1]

	return beacon.Beacon{
		InIfId:  asEntry.HopEntry.HopField.ConsIngress,
		Segment: bseg,
	}
}

func testSigner(t *testing.T, priv crypto.Signer, ia addr.IA) trust.Signer {
	return trust.Signer{
		PrivateKey: priv,
		Algorithm:  signed.ECDSAWithSHA256,
		IA:         ia,
		TRCID: cppki.TRCID{
			ISD:    ia.ISD(),
			Base:   1,
			Serial: 21,
		},
		SubjectKeyID: []byte("skid"),
		Expiration:   time.Now().Add(time.Hour),
	}
}

type testSignerGen struct {
	Signers []trust.Signer
}

<<<<<<< HEAD
func (s testSignerGen) Generate(ctx context.Context) (beaconing.Signer, error) {
	return s.Signer, nil
=======
func (s testSignerGen) Generate(ctx context.Context) ([]beaconing.Signer, error) {
	var signers []beaconing.Signer
	for _, s := range s.Signers {
		signers = append(signers, s)
	}
	return signers, nil
>>>>>>> 704fa051
}

var macFactory = func() hash.Hash {
	mac, err := scrypto.InitMac(make([]byte, 16))
	// This can only happen if the library is messed up badly.
	if err != nil {
		panic(err)
	}
	return mac
}

type topoWrap struct {
	Topo topology.Topology
}

func (w topoWrap) UnderlayNextHop(id uint16) *net.UDPAddr {
	a, _ := w.Topo.UnderlayNextHop(common.IFIDType(id))
	return a
}

func interfaceInfos(topo topology.Topology) map[uint16]ifstate.InterfaceInfo {
	in := topo.IFInfoMap()
	result := make(map[uint16]ifstate.InterfaceInfo, len(in))
	for id, info := range in {
		result[uint16(id)] = ifstate.InterfaceInfo{
			ID:           uint16(info.ID),
			IA:           info.IA,
			LinkType:     info.LinkType,
			InternalAddr: netip.MustParseAddrPort(info.InternalAddr.String()),
			RemoteID:     uint16(info.RemoteIFID),
			MTU:          uint16(info.MTU),
		}
	}
	return result
}<|MERGE_RESOLUTION|>--- conflicted
+++ resolved
@@ -355,17 +355,12 @@
 	Signers []trust.Signer
 }
 
-<<<<<<< HEAD
-func (s testSignerGen) Generate(ctx context.Context) (beaconing.Signer, error) {
-	return s.Signer, nil
-=======
 func (s testSignerGen) Generate(ctx context.Context) ([]beaconing.Signer, error) {
 	var signers []beaconing.Signer
 	for _, s := range s.Signers {
 		signers = append(signers, s)
 	}
 	return signers, nil
->>>>>>> 704fa051
 }
 
 var macFactory = func() hash.Hash {
