--- conflicted
+++ resolved
@@ -17,8 +17,6 @@
 import (
 	"context"
 	"fmt"
-	"github.com/scionproto/scion/pkg/experimental/fabrid"
-	"github.com/scionproto/scion/pkg/proto/control_plane/experimental"
 	"net"
 	"time"
 
@@ -27,6 +25,8 @@
 	"github.com/opentracing/opentracing-go"
 	"golang.org/x/sync/singleflight"
 
+	"github.com/scionproto/scion/pkg/experimental/fabrid"
+	"github.com/scionproto/scion/pkg/proto/control_plane/experimental"
 	drkey_daemon "github.com/scionproto/scion/daemon/drkey"
 	"github.com/scionproto/scion/daemon/fetcher"
 	"github.com/scionproto/scion/pkg/addr"
@@ -179,33 +179,19 @@
 		Interface: &sdpb.Interface{
 			Address: &sdpb.Underlay{Address: nextHopStr},
 		},
-<<<<<<< HEAD
 		Interfaces:     interfaces,
 		Mtu:            uint32(meta.MTU),
 		Expiration:     &timestamppb.Timestamp{Seconds: meta.Expiry.Unix()},
 		Latency:        latency,
 		Bandwidth:      meta.Bandwidth,
+		CarbonIntensity: meta.CarbonIntensity,
 		Geo:            geo,
 		LinkType:       linkType,
 		InternalHops:   meta.InternalHops,
 		Notes:          meta.Notes,
 		EpicAuths:      epicAuths,
 		FabridPolicies: fabridPolicies,
-=======
-		Interfaces:      interfaces,
-		Mtu:             uint32(meta.MTU),
-		Expiration:      &timestamppb.Timestamp{Seconds: meta.Expiry.Unix()},
-		Latency:         latency,
-		Bandwidth:       meta.Bandwidth,
-		CarbonIntensity: meta.CarbonIntensity,
-		Geo:             geo,
-		LinkType:        linkType,
-		InternalHops:    meta.InternalHops,
-		Notes:           meta.Notes,
-		EpicAuths:       epicAuths,
->>>>>>> 2cd7cc24
-	}
-
+	}
 }
 
 func fabridPolicyToPB(fp *fabrid.Policy) *sdpb.FabridPolicy {
