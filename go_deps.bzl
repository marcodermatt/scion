# This file is kept in sync with go.mod using gazelle update-repos.
# Manual tweaks and gazelle directives can be applied.
# To update, run:
#
#   make go_deps.bzl
#
load("@bazel_gazelle//:deps.bzl", "go_repository")

def go_deps():
    go_repository(
        name = "co_honnef_go_tools",
        importpath = "honnef.co/go/tools",
        sum = "h1:YGD4H+SuIOOqsyoLOpZDWcieM28W47/zRO7f+9V3nvo=",
        version = "v0.4.5",
    )
    go_repository(
        name = "com_github_ajstarks_svgo",
        importpath = "github.com/ajstarks/svgo",
        sum = "h1:wVe6/Ea46ZMeNkQjjBW6xcqyQA/j5e0D6GytH95g0gQ=",
        version = "v0.0.0-20180226025133-644b8db467af",
    )
    go_repository(
        name = "com_github_alecthomas_kingpin_v2",
        importpath = "github.com/alecthomas/kingpin/v2",
        sum = "h1:f48lwail6p8zpO1bC4TxtqACaGqHYA22qkHjHpqDjYY=",
        version = "v2.4.0",
    )
    go_repository(
        name = "com_github_alecthomas_template",
        importpath = "github.com/alecthomas/template",
        sum = "h1:JYp7IbQjafoB+tBA3gMyHYHrpOtNuDiK/uB5uXxq5wM=",
        version = "v0.0.0-20190718012654-fb15b899a751",
    )
    go_repository(
        name = "com_github_alecthomas_units",
        importpath = "github.com/alecthomas/units",
        sum = "h1:s6gZFSlWYmbqAuRjVTiNNhvNRfY2Wxp9nhfyel4rklc=",
        version = "v0.0.0-20211218093645-b94a6e3cc137",
    )
    go_repository(
        name = "com_github_andybalholm_brotli",
        importpath = "github.com/andybalholm/brotli",
        sum = "h1:8uQZIdzKmjc/iuPu7O2ioW48L81FgatrcpfFmiq/cCs=",
        version = "v1.0.5",
    )
    go_repository(
        name = "com_github_andybalholm_brotli",
        importpath = "github.com/andybalholm/brotli",
        sum = "h1:8uQZIdzKmjc/iuPu7O2ioW48L81FgatrcpfFmiq/cCs=",
        version = "v1.0.5",
    )
    go_repository(
        name = "com_github_antlr_antlr4_runtime_go_antlr",
        importpath = "github.com/antlr/antlr4/runtime/Go/antlr",
        sum = "h1:zvkJv+9Pxm1nnEMcKnShREt4qtduHKz4iw4AB4ul0Ao=",
        version = "v0.0.0-20220209173558-ad29539cd2e9",
    )
    go_repository(
        name = "com_github_apapsch_go_jsonmerge_v2",
        importpath = "github.com/apapsch/go-jsonmerge/v2",
        sum = "h1:axGnT1gRIfimI7gJifB699GoE/oq+F2MU7Dml6nw9rQ=",
        version = "v2.0.0",
    )
    go_repository(
        name = "com_github_armon_go_metrics",
        importpath = "github.com/armon/go-metrics",
        sum = "h1:hR91U9KYmb6bLBYLQjyM+3j+rcd/UhE+G78SFnF8gJA=",
        version = "v0.4.1",
    )
    go_repository(
        name = "com_github_aymerick_douceur",
        importpath = "github.com/aymerick/douceur",
        sum = "h1:Mv+mAeH1Q+n9Fr+oyamOlAkUNPWPlA8PPGR0QAaYuPk=",
        version = "v0.2.0",
<<<<<<< HEAD
    )
    go_repository(
        name = "com_github_azure_go_ansiterm",
        importpath = "github.com/Azure/go-ansiterm",
        sum = "h1:UQHMgLO+TxOElx5B5HZ4hJQsoJ/PvUvKRhJHDQXO8P8=",
        version = "v0.0.0-20210617225240-d185dfc1b5a1",
=======
>>>>>>> 704fa051
    )
    go_repository(
        name = "com_github_bazelbuild_rules_go",
        importpath = "github.com/bazelbuild/rules_go",
        sum = "h1:9s9FA2l8IAxCbwV97E1WLu5ai21muLNrjZRV0+agTRs=",
        version = "v0.47.1",
    )
    go_repository(
        name = "com_github_benbjohnson_clock",
        importpath = "github.com/benbjohnson/clock",
        sum = "h1:Q92kusRqC1XV2MjkWETPvjJVqKetz1OzxZB7mHJLju8=",
        version = "v1.1.0",
    )
    go_repository(
        name = "com_github_beorn7_perks",
        importpath = "github.com/beorn7/perks",
        sum = "h1:VlbKKnNfV8bJzeqoa4cOKqO6bYr3WgKZxO8Z16+hsOM=",
        version = "v1.0.1",
    )
    go_repository(
        name = "com_github_bmatcuk_doublestar",
        importpath = "github.com/bmatcuk/doublestar",
        sum = "h1:YroD6BJCZBYx06yYFEWvUuKVWQn3vLLQAVmDmvTSaiQ=",
        version = "v1.1.1",
    )
    go_repository(
        name = "com_github_buildkite_go_buildkite_v2",
        importpath = "github.com/buildkite/go-buildkite/v2",
        sum = "h1:K3eQZXm6ZFphKBIndOI+TnbluA8RDg5JMpwoFxSg3sc=",
        version = "v2.9.0",
    )
    go_repository(
        name = "com_github_burntsushi_toml",
        importpath = "github.com/BurntSushi/toml",
        sum = "h1:o7IhLm0Msx3BaB+n3Ag7L8EVlByGnpq14C4YWiu/gL8=",
        version = "v1.3.2",
    )
    go_repository(
        name = "com_github_burntsushi_xgb",
        importpath = "github.com/BurntSushi/xgb",
        sum = "h1:1BDTz0u9nC3//pOCMdNH+CiXJVYJh5UQNCOBG7jbELc=",
        version = "v0.0.0-20160522181843-27f122750802",
    )
    go_repository(
        name = "com_github_bytedance_sonic",
        importpath = "github.com/bytedance/sonic",
        sum = "h1:uNSnscRapXTwUgTyOF0GVljYD08p9X/Lbr9MweSV3V0=",
        version = "v1.10.0-rc3",
    )
    go_repository(
        name = "com_github_cenkalti_backoff",
        importpath = "github.com/cenkalti/backoff",
        sum = "h1:tNowT99t7UNflLxfYYSlKYsBpXdEet03Pg2g16Swow4=",
        version = "v2.2.1+incompatible",
    )
    go_repository(
        name = "com_github_census_instrumentation_opencensus_proto",
        importpath = "github.com/census-instrumentation/opencensus-proto",
        sum = "h1:iKLQ0xPNFxR/2hzXZMrBo8f1j86j5WHzznCCQxV/b8g=",
        version = "v0.4.1",
    )
    go_repository(
        name = "com_github_cespare_xxhash_v2",
        importpath = "github.com/cespare/xxhash/v2",
        sum = "h1:UL815xU9SqsFlibzuggzjXhog7bL6oX9BbNZnL2UFvs=",
        version = "v2.3.0",
    )
    go_repository(
        name = "com_github_chenzhuoyu_base64x",
        importpath = "github.com/chenzhuoyu/base64x",
        sum = "h1:77cEq6EriyTZ0g/qfRdp61a3Uu/AWrgIq2s0ClJV1g0=",
        version = "v0.0.0-20230717121745-296ad89f973d",
<<<<<<< HEAD
    )
    go_repository(
        name = "com_github_chenzhuoyu_iasm",
        importpath = "github.com/chenzhuoyu/iasm",
        sum = "h1:9fhXjVzq5hUy2gkhhgHl95zG2cEAhw9OSGs8toWWAwo=",
        version = "v0.9.0",
    )
    go_repository(
        name = "com_github_chzyer_logex",
        importpath = "github.com/chzyer/logex",
        sum = "h1:Swpa1K6QvQznwJRcfTfQJmTE72DqScAa40E+fbHEXEE=",
        version = "v1.1.10",
=======
>>>>>>> 704fa051
    )
    go_repository(
        name = "com_github_chenzhuoyu_iasm",
        importpath = "github.com/chenzhuoyu/iasm",
        sum = "h1:9fhXjVzq5hUy2gkhhgHl95zG2cEAhw9OSGs8toWWAwo=",
        version = "v0.9.0",
    )
    go_repository(
        name = "com_github_chromedp_cdproto",
        importpath = "github.com/chromedp/cdproto",
        sum = "h1:aPflPkRFkVwbW6dmcVqfgwp1i+UWGFH6VgR1Jim5Ygc=",
        version = "v0.0.0-20230802225258-3cf4e6d46a89",
    )
    go_repository(
        name = "com_github_chromedp_chromedp",
        importpath = "github.com/chromedp/chromedp",
        sum = "h1:dKtNz4kApb06KuSXoTQIyUC2TrA0fhGDwNZf3bcgfKw=",
        version = "v0.9.2",
    )
    go_repository(
        name = "com_github_chromedp_sysutil",
        importpath = "github.com/chromedp/sysutil",
        sum = "h1:+ZxhTpfpZlmchB58ih/LBHX52ky7w2VhQVKQMucy3Ic=",
        version = "v1.0.0",
    )
    go_repository(
        name = "com_github_chzyer_readline",
        importpath = "github.com/chzyer/readline",
        sum = "h1:upd/6fQk4src78LMRzh5vItIt361/o4uq553V8B5sGI=",
        version = "v1.5.1",
    )
    go_repository(
        name = "com_github_client9_misspell",
        importpath = "github.com/client9/misspell",
        sum = "h1:ta993UF76GwbvJcIo3Y68y/M3WxlpEHPWIGDkJYwzJI=",
        version = "v0.3.4",
    )
    go_repository(
        name = "com_github_cloudykit_fastprinter",
        importpath = "github.com/CloudyKit/fastprinter",
        sum = "h1:sR+/8Yb4slttB4vD+b9btVEnWgL3Q00OBTzVT8B9C0c=",
        version = "v0.0.0-20200109182630-33d98a066a53",
<<<<<<< HEAD
    )
    go_repository(
        name = "com_github_cloudykit_jet_v6",
        importpath = "github.com/CloudyKit/jet/v6",
        sum = "h1:EpcZ6SR9n28BUGtNJSvlBqf90IpjeFr36Tizxhn/oME=",
        version = "v6.2.0",
    )
    go_repository(
        name = "com_github_cncf_udpa_go",
        importpath = "github.com/cncf/udpa/go",
        sum = "h1:QQ3GSy+MqSHxm/d8nCtnAiZdYFd45cYZPs8vOOIYKfk=",
        version = "v0.0.0-20220112060539-c52dc94e7fbe",
=======
>>>>>>> 704fa051
    )
    go_repository(
        name = "com_github_cloudykit_jet_v6",
        importpath = "github.com/CloudyKit/jet/v6",
        sum = "h1:EpcZ6SR9n28BUGtNJSvlBqf90IpjeFr36Tizxhn/oME=",
        version = "v6.2.0",
    )
    go_repository(
        name = "com_github_cncf_udpa_go",
        importpath = "github.com/cncf/udpa/go",
        sum = "h1:WBZRG4aNOuI15bLRrCgN8fCq8E5Xuty6jGbmSNEvSsU=",
        version = "v0.0.0-20191209042840-269d4d468f6f",
    )
    go_repository(
        name = "com_github_cncf_xds_go",
        importpath = "github.com/cncf/xds/go",
        sum = "h1:jQCWAUqqlij9Pgj2i/PB79y4KOPYVyFYdROxgaCwdTQ=",
        version = "v0.0.0-20231128003011-0fa0005c9caa",
    )
    go_repository(
        name = "com_github_coreos_go_semver",
        importpath = "github.com/coreos/go-semver",
        sum = "h1:wkHLiw0WNATZnSG7epLsujiMCgPAc9xhjJ4tgnAxmfM=",
        version = "v0.3.0",
    )
    go_repository(
        name = "com_github_coreos_go_systemd_v22",
        importpath = "github.com/coreos/go-systemd/v22",
        sum = "h1:D9/bQk5vlXQFZ6Kwuu6zaiXJ9oTPe68++AzAJc1DzSI=",
        version = "v22.3.2",
    )
    go_repository(
        name = "com_github_cpuguy83_go_md2man_v2",
        importpath = "github.com/cpuguy83/go-md2man/v2",
        sum = "h1:wfIWP927BUkWJb2NmU/kNDYIBTh/ziUX91+lVfRxZq4=",
        version = "v2.0.4",
    )
    go_repository(
        name = "com_github_creack_pty",
        importpath = "github.com/creack/pty",
        sum = "h1:uDmaGzcdjhF4i/plgjmEsriH11Y0o7RKapEf/LDaM3w=",
        version = "v1.1.9",
    )
    go_repository(
        name = "com_github_davecgh_go_spew",
        importpath = "github.com/davecgh/go-spew",
        sum = "h1:U9qPSI2PIWSS1VwoXQT9A3Wy9MM3WgvqSxFWenqJduM=",
        version = "v1.1.2-0.20180830191138-d8f796af33cc",
    )
    go_repository(
        name = "com_github_dchest_cmac",
        importpath = "github.com/dchest/cmac",
        sum = "h1:Vaorm9FVpO2P+YmRdH0RVCUB1XF3Ge1yg9scPvJphyk=",
        version = "v1.0.0",
    )
    go_repository(
        name = "com_github_decred_dcrd_crypto_blake256",
        importpath = "github.com/decred/dcrd/crypto/blake256",
        sum = "h1:7PltbUIQB7u/FfZ39+DGa/ShuMyJ5ilcvdfma9wOH6Y=",
        version = "v1.0.1",
    )
    go_repository(
        name = "com_github_decred_dcrd_dcrec_secp256k1_v4",
        importpath = "github.com/decred/dcrd/dcrec/secp256k1/v4",
<<<<<<< HEAD
        sum = "h1:YLtO71vCjJRCBcrPMtQ9nqBsqpA1m5sE92cU+pd5Mcc=",
        version = "v4.0.1",
    )
    go_repository(
        name = "com_github_deepmap_oapi_codegen_v2",
        importpath = "github.com/deepmap/oapi-codegen/v2",
        sum = "h1:3TS7w3r+XnjKFXcbFbc16pTWzfTy0OLPkCsutEHjWDA=",
        version = "v2.0.0",
    )
    go_repository(
        name = "com_github_docker_cli",
        importpath = "github.com/docker/cli",
        sum = "h1:lWQbHSHUFs7KraSN2jOJK7zbMS2jNCHI4mt4xUFUVQ4=",
        version = "v20.10.20+incompatible",
    )
    go_repository(
        name = "com_github_docker_distribution",
        importpath = "github.com/docker/distribution",
        sum = "h1:Q50tZOPR6T/hjNsyc9g8/syEs6bk8XXApsHjKukMl68=",
        version = "v2.8.1+incompatible",
=======
        sum = "h1:rpfIENRNNilwHwZeG5+P150SMrnNEcHYvcCuK6dPZSg=",
        version = "v4.3.0",
>>>>>>> 704fa051
    )
    go_repository(
        name = "com_github_deepmap_oapi_codegen_v2",
        importpath = "github.com/deepmap/oapi-codegen/v2",
        sum = "h1:I/NMVhJCtuvL9x+S2QzZKpSjGi33oDZwPRdemvOZWyQ=",
        version = "v2.1.0",
    )
    go_repository(
        name = "com_github_dustin_go_humanize",
        importpath = "github.com/dustin/go-humanize",
        sum = "h1:GzkhY7T5VNhEkwH0PVJgjz+fX1rhBrR7pRT3mDkpeCY=",
        version = "v1.0.1",
    )
    go_repository(
        name = "com_github_dvyukov_go_fuzz",
        importpath = "github.com/dvyukov/go-fuzz",
        sum = "h1:q1oJaUPdmpDm/VyXosjgPgr6wS7c5iV2p0PwJD73bUI=",
        version = "v0.0.0-20210103155950-6a8e9d1f2415",
    )
    go_repository(
        name = "com_github_envoyproxy_go_control_plane",
        importpath = "github.com/envoyproxy/go-control-plane",
        sum = "h1:4X+VP1GHd1Mhj6IB5mMeGbLCleqxjletLK6K0rbxyZI=",
        version = "v0.12.0",
    )
    go_repository(
        name = "com_github_envoyproxy_protoc_gen_validate",
        importpath = "github.com/envoyproxy/protoc-gen-validate",
        sum = "h1:gVPz/FMfvh57HdSJQyvBtF00j8JU4zdyUgIUNhlgg0A=",
        version = "v1.0.4",
    )
    go_repository(
        name = "com_github_fatih_color",
        importpath = "github.com/fatih/color",
        sum = "h1:GlRw1BRJxkpqUCBKzKOw098ed57fEsKeNjpTe3cSjK4=",
        version = "v1.17.0",
    )
    go_repository(
        name = "com_github_fatih_structs",
        importpath = "github.com/fatih/structs",
        sum = "h1:Q7juDM0QtcnhCpeyLGQKyg4TOIghuNXrkL32pHAUMxo=",
        version = "v1.1.0",
    )
    go_repository(
        name = "com_github_flosch_pongo2_v4",
        importpath = "github.com/flosch/pongo2/v4",
        sum = "h1:gv+5Pe3vaSVmiJvh/BZa82b7/00YUGm0PIyVVLop0Hw=",
        version = "v4.0.2",
    )
    go_repository(
        name = "com_github_fogleman_gg",
        importpath = "github.com/fogleman/gg",
        sum = "h1:WXb3TSNmHp2vHoCroCIB1foO/yQ36swABL8aOVeDpgg=",
        version = "v1.2.1-0.20190220221249-0403632d5b90",
    )
    go_repository(
        name = "com_github_fatih_structs",
        importpath = "github.com/fatih/structs",
        sum = "h1:Q7juDM0QtcnhCpeyLGQKyg4TOIghuNXrkL32pHAUMxo=",
        version = "v1.1.0",
    )
    go_repository(
        name = "com_github_flosch_pongo2_v4",
        importpath = "github.com/flosch/pongo2/v4",
        sum = "h1:gv+5Pe3vaSVmiJvh/BZa82b7/00YUGm0PIyVVLop0Hw=",
        version = "v4.0.2",
    )
    go_repository(
        name = "com_github_francoispqt_gojay",
        importpath = "github.com/francoispqt/gojay",
        sum = "h1:d2m3sFjloqoIUQU3TsHBgj6qg/BVGlTBeHDUmyJnXKk=",
        version = "v1.2.13",
    )
    go_repository(
        name = "com_github_frankban_quicktest",
        importpath = "github.com/frankban/quicktest",
        sum = "h1:7Xjx+VpznH+oBnejlPUj8oUpdxnVs4f8XU8WnHkI4W8=",
        version = "v1.14.6",
    )
    go_repository(
        name = "com_github_fsnotify_fsnotify",
        importpath = "github.com/fsnotify/fsnotify",
        sum = "h1:8JEhPFa5W2WU7YfeZzPNqzMP6Lwt7L2715Ggo0nosvA=",
        version = "v1.7.0",
    )
    go_repository(
        name = "com_github_gabriel_vasile_mimetype",
        importpath = "github.com/gabriel-vasile/mimetype",
        sum = "h1:w5qFW6JKBz9Y393Y4q372O9A7cUSequkh1Q7OhCmWKU=",
        version = "v1.4.2",
    )
    go_repository(
        name = "com_github_gabriel_vasile_mimetype",
        importpath = "github.com/gabriel-vasile/mimetype",
        sum = "h1:w5qFW6JKBz9Y393Y4q372O9A7cUSequkh1Q7OhCmWKU=",
        version = "v1.4.2",
    )
    go_repository(
        name = "com_github_getkin_kin_openapi",
        importpath = "github.com/getkin/kin-openapi",
<<<<<<< HEAD
        sum = "h1:z43njxPmJ7TaPpMSCQb7PN0dEYno4tyBPQcrFdHoLuM=",
        version = "v0.118.0",
=======
        sum = "h1:zIik0mRwFNLyvtXK274Q6ut+dPh6nlxBp0x7mNrPhs8=",
        version = "v0.123.0",
>>>>>>> 704fa051
    )
    go_repository(
        name = "com_github_gin_contrib_sse",
        importpath = "github.com/gin-contrib/sse",
        sum = "h1:Y/yl/+YNO8GZSjAhjMsSuLt29uWRFHdHYUb5lYOV9qE=",
        version = "v0.1.0",
    )
    go_repository(
        name = "com_github_gin_gonic_gin",
        importpath = "github.com/gin-gonic/gin",
        sum = "h1:4idEAncQnU5cB7BeOkPtxjfCSye0AAm1R0RVIqJ+Jmg=",
        version = "v1.9.1",
    )
    go_repository(
        name = "com_github_go_chi_chi_v5",
        importpath = "github.com/go-chi/chi/v5",
        sum = "h1:9euLV5sTrTNTRUU9POmDUvfxyj6LAABLUcEWO+JJb4s=",
        version = "v5.0.12",
    )
    go_repository(
        name = "com_github_go_chi_cors",
        importpath = "github.com/go-chi/cors",
        sum = "h1:xEC8UT3Rlp2QuWNEr4Fs/c2EAGVKBwy/1vHx3bppil4=",
        version = "v1.2.1",
    )
    go_repository(
        name = "com_github_go_gl_glfw",
        importpath = "github.com/go-gl/glfw",
        sum = "h1:QbL/5oDUmRBzO9/Z7Seo6zf912W/a6Sr4Eu0G/3Jho0=",
        version = "v0.0.0-20190409004039-e6da0acd62b1",
    )
    go_repository(
        name = "com_github_go_kit_log",
        importpath = "github.com/go-kit/log",
        sum = "h1:MRVx0/zhvdseW+Gza6N9rVzU/IVzaeE1SFI4raAhmBU=",
        version = "v0.2.1",
    )
    go_repository(
        name = "com_github_go_logfmt_logfmt",
        importpath = "github.com/go-logfmt/logfmt",
        sum = "h1:otpy5pqBCBZ1ng9RQ0dPu4PN7ba75Y/aA+UpowDyNVA=",
        version = "v0.5.1",
    )
    go_repository(
        name = "com_github_go_logr_logr",
        importpath = "github.com/go-logr/logr",
        sum = "h1:pKouT5E8xu9zeFC39JXRDukb6JFQPXM5p5I91188VAQ=",
        version = "v1.4.1",
    )
    go_repository(
        name = "com_github_go_openapi_jsonpointer",
        importpath = "github.com/go-openapi/jsonpointer",
        sum = "h1:YgdVicSA9vH5RiHs9TZW5oyafXZFc6+2Vc1rr/O9oNQ=",
        version = "v0.21.0",
    )
    go_repository(
        name = "com_github_go_openapi_swag",
        importpath = "github.com/go-openapi/swag",
        sum = "h1:vsEVJDUo2hPJ2tu0/Xc+4noaxyEffXNIs3cOULZ+GrE=",
        version = "v0.23.0",
    )
    go_repository(
        name = "com_github_go_playground_locales",
        importpath = "github.com/go-playground/locales",
        sum = "h1:EWaQ/wswjilfKLTECiXz7Rh+3BjFhfDFKv/oXslEjJA=",
        version = "v0.14.1",
    )
    go_repository(
        name = "com_github_go_playground_universal_translator",
        importpath = "github.com/go-playground/universal-translator",
        sum = "h1:Bcnm0ZwsGyWbCzImXv+pAJnYK9S473LQFuzCbDbfSFY=",
        version = "v0.18.1",
    )
    go_repository(
        name = "com_github_go_playground_validator_v10",
        importpath = "github.com/go-playground/validator/v10",
        sum = "h1:9c50NUPC30zyuKprjL3vNZ0m5oG+jU0zvx4AqHGnv4k=",
        version = "v10.14.1",
    )
    go_repository(
        name = "com_github_go_stack_stack",
        importpath = "github.com/go-stack/stack",
        sum = "h1:5SgMzNM5HxrEjV0ww2lTmX6E2Izsfxas4+YHWRs3Lsk=",
        version = "v1.8.0",
    )
    go_repository(
        name = "com_github_go_task_slim_sprig",
        importpath = "github.com/go-task/slim-sprig",
        sum = "h1:tfuBGBXKqDEevZMzYi5KSi8KkcZtzBcTgAUUtapy0OI=",
        version = "v0.0.0-20230315185526-52ccab3ef572",
    )
    go_repository(
        name = "com_github_go_task_slim_sprig_v3",
        importpath = "github.com/go-task/slim-sprig/v3",
        sum = "h1:sUs3vkvUymDpBKi3qH1YSqBQk9+9D/8M2mN1vB6EwHI=",
        version = "v3.0.0",
    )
    go_repository(
        name = "com_github_go_test_deep",
        importpath = "github.com/go-test/deep",
        sum = "h1:TDsG77qcSprGbC6vTN8OuXp5g+J+b5Pcguhf7Zt61VM=",
        version = "v1.0.8",
    )
    go_repository(
        name = "com_github_gobwas_httphead",
        importpath = "github.com/gobwas/httphead",
        sum = "h1:exrUm0f4YX0L7EBwZHuCF4GDp8aJfVeBrlLQrs6NqWU=",
        version = "v0.1.0",
    )
    go_repository(
        name = "com_github_gobwas_pool",
        importpath = "github.com/gobwas/pool",
        sum = "h1:xfeeEhW7pwmX8nuLVlqbzVc7udMDrwetjEv+TZIz1og=",
        version = "v0.2.1",
    )
    go_repository(
        name = "com_github_gobwas_ws",
        importpath = "github.com/gobwas/ws",
        sum = "h1:F2aeBZrm2NDsc7vbovKrWSogd4wvfAxg0FQ89/iqOTk=",
        version = "v1.2.1",
    )
    go_repository(
        name = "com_github_goccy_go_json",
        importpath = "github.com/goccy/go-json",
        sum = "h1:CrxCmQqYDkv1z7lO7Wbh2HN93uovUHgrECaO5ZrCXAU=",
        version = "v0.10.2",
    )
    go_repository(
        name = "com_github_gogo_protobuf",
        importpath = "github.com/gogo/protobuf",
        sum = "h1:Ov1cvc58UF3b5XjBnZv7+opcTcQFZebYjWzi34vdm4Q=",
        version = "v1.3.2",
    )
    go_repository(
        name = "com_github_golang_freetype",
        importpath = "github.com/golang/freetype",
        sum = "h1:DACJavvAHhabrF08vX0COfcOBJRhZ8lUbR+ZWIs0Y5g=",
        version = "v0.0.0-20170609003504-e2365dfdc4a0",
    )
    go_repository(
        name = "com_github_golang_glog",
        importpath = "github.com/golang/glog",
        sum = "h1:uCdmnmatrKCgMBlM4rMuJZWOkPDqdbZPnrMXDY4gI68=",
        version = "v1.2.0",
    )
    go_repository(
        name = "com_github_golang_groupcache",
        importpath = "github.com/golang/groupcache",
        sum = "h1:oI5xCqsCo564l8iNU+DwB5epxmsaqB+rhGL0m5jtYqE=",
        version = "v0.0.0-20210331224755-41bb18bfe9da",
    )
    go_repository(
        name = "com_github_golang_mock",
        importpath = "github.com/golang/mock",
        sum = "h1:YojYx61/OLFsiv6Rw1Z96LpldJIy31o+UHmwAUMJ6/U=",
        version = "v1.7.0-rc.1",
    )
    go_repository(
        name = "com_github_golang_protobuf",
        importpath = "github.com/golang/protobuf",
        sum = "h1:i7eJL8qZTpSEXOPTxNKhASYpMn+8e5Q6AdndVa1dWek=",
        version = "v1.5.4",
    )
    go_repository(
        name = "com_github_golang_snappy",
        importpath = "github.com/golang/snappy",
        sum = "h1:yAGX7huGHXlcLOEtBnF4w7FQwA26wojNCwOYAEhLjQM=",
        version = "v0.0.4",
<<<<<<< HEAD
    )
    go_repository(
        name = "com_github_gomarkdown_markdown",
        importpath = "github.com/gomarkdown/markdown",
        sum = "h1:uK3X/2mt4tbSGoHvbLBHUny7CKiuwUip3MArtukol4E=",
        version = "v0.0.0-20230716120725-531d2d74bc12",
=======
>>>>>>> 704fa051
    )
    go_repository(
        name = "com_github_gomarkdown_markdown",
        importpath = "github.com/gomarkdown/markdown",
        sum = "h1:EcQR3gusLHN46TAD+G+EbaaqJArt5vHhNpXAa12PQf4=",
        version = "v0.0.0-20230922112808-5421fefb8386",
    )
    go_repository(
        name = "com_github_google_go_cmp",
        importpath = "github.com/google/go-cmp",
        sum = "h1:ofyhxvXcZhMsU5ulbFiLKl/XBFqE1GSq7atu8tAmTRI=",
        version = "v0.6.0",
    )
    go_repository(
        name = "com_github_google_go_querystring",
        importpath = "github.com/google/go-querystring",
        sum = "h1:AnCroh3fv4ZBgVIf1Iwtovgjaw/GiKJo8M8yD/fhyJ8=",
        version = "v1.1.0",
    )
    go_repository(
        name = "com_github_google_gopacket",
        importpath = "github.com/google/gopacket",
        sum = "h1:ves8RnFZPGiFnTS0uPQStjwru6uO6h+nlr9j6fL7kF8=",
        version = "v1.1.19",
    )
    go_repository(
        name = "com_github_google_pprof",
        importpath = "github.com/google/pprof",
        sum = "h1:velgFPYr1X9TDwLIfkV7fWqsFlf7TeP11M/7kPd/dVI=",
        version = "v0.0.0-20240509144519-723abb6459b7",
    )
    go_repository(
        name = "com_github_google_s2a_go",
        importpath = "github.com/google/s2a-go",
        sum = "h1:60BLSyTrOV4/haCDW4zb1guZItoSq8foHCXrAnjBo/o=",
        version = "v0.1.7",
    )
    go_repository(
        name = "com_github_google_uuid",
        importpath = "github.com/google/uuid",
<<<<<<< HEAD
        sum = "h1:KjJaJ9iWZ3jOFZIf1Lqf4laDRCasjl0BCmnEGxkdLb4=",
        version = "v1.3.1",
=======
        sum = "h1:NIvaJDMOsjHA8n1jAhLSgzrAzy1Hgr+hNrb57e+94F0=",
        version = "v1.6.0",
>>>>>>> 704fa051
    )
    go_repository(
        name = "com_github_googleapis_enterprise_certificate_proxy",
        importpath = "github.com/googleapis/enterprise-certificate-proxy",
        sum = "h1:Vie5ybvEvT75RniqhfFxPRy3Bf7vr3h0cechB90XaQs=",
        version = "v0.3.2",
    )
    go_repository(
        name = "com_github_googleapis_gax_go_v2",
        importpath = "github.com/googleapis/gax-go/v2",
        sum = "h1:A+gCJKdRfqXkr+BIRGtZLibNXf0m1f9E4HG56etFpas=",
        version = "v2.12.0",
    )
    go_repository(
        name = "com_github_googleapis_google_cloud_go_testing",
        importpath = "github.com/googleapis/google-cloud-go-testing",
        sum = "h1:zC34cGQu69FG7qzJ3WiKW244WfhDC3xxYMeNOX2gtUQ=",
        version = "v0.0.0-20210719221736-1c9a4c676720",
    )
    go_repository(
        name = "com_github_gopherjs_gopherjs",
        importpath = "github.com/gopherjs/gopherjs",
        sum = "h1:fQnZVsXk8uxXIStYb0N4bGk7jeyTalG/wsZjQ25dO0g=",
        version = "v1.17.2",
    )
    go_repository(
        name = "com_github_gorilla_css",
        importpath = "github.com/gorilla/css",
        sum = "h1:BQqNyPTi50JCFMTw/b67hByjMVXZRwGha6wxVGkeihY=",
        version = "v1.0.0",
    )
    go_repository(
        name = "com_github_gorilla_css",
        importpath = "github.com/gorilla/css",
        sum = "h1:BQqNyPTi50JCFMTw/b67hByjMVXZRwGha6wxVGkeihY=",
        version = "v1.0.0",
    )
    go_repository(
        name = "com_github_gorilla_mux",
        importpath = "github.com/gorilla/mux",
        sum = "h1:TuBL49tXwgrFYWhqrNgrUNEY92u81SPhu7sTdzQEiWY=",
        version = "v1.8.1",
    )
    go_repository(
        name = "com_github_grpc_ecosystem_go_grpc_middleware",
        importpath = "github.com/grpc-ecosystem/go-grpc-middleware",
        sum = "h1:UH//fgunKIs4JdUbpDl1VZCDaL56wXCB/5+wF6uHfaI=",
        version = "v1.4.0",
    )
    go_repository(
        name = "com_github_grpc_ecosystem_go_grpc_prometheus",
        importpath = "github.com/grpc-ecosystem/go-grpc-prometheus",
        sum = "h1:Ovs26xHkKqVztRpIrF/92BcuyuQ/YW4NSIpoGtfXNho=",
        version = "v1.2.0",
    )
    go_repository(
        name = "com_github_grpc_ecosystem_grpc_opentracing",
        importpath = "github.com/grpc-ecosystem/grpc-opentracing",
        sum = "h1:MJG/KsmcqMwFAkh8mTnAwhyKoB+sTAnY4CACC110tbU=",
        version = "v0.0.0-20180507213350-8e809c8a8645",
    )
    go_repository(
        name = "com_github_hashicorp_consul_api",
        importpath = "github.com/hashicorp/consul/api",
        sum = "h1:CqrdhYzc8XZuPnhIYZWH45toM0LB9ZeYr/gvpLVI3PE=",
        version = "v1.25.1",
    )
    go_repository(
        name = "com_github_hashicorp_go_cleanhttp",
        importpath = "github.com/hashicorp/go-cleanhttp",
        sum = "h1:035FKYIWjmULyFRBKPs8TBQoi0x6d9G4xc9neXJWAZQ=",
        version = "v0.5.2",
    )
    go_repository(
        name = "com_github_hashicorp_go_hclog",
        importpath = "github.com/hashicorp/go-hclog",
        sum = "h1:bI2ocEMgcVlz55Oj1xZNBsVi900c7II+fWDyV9o+13c=",
        version = "v1.5.0",
    )
    go_repository(
        name = "com_github_hashicorp_go_immutable_radix",
        importpath = "github.com/hashicorp/go-immutable-radix",
        sum = "h1:DKHmCUm2hRBK510BaiZlwvpD40f8bJFeZnpfm2KLowc=",
        version = "v1.3.1",
    )
    go_repository(
        name = "com_github_hashicorp_go_rootcerts",
        importpath = "github.com/hashicorp/go-rootcerts",
        sum = "h1:jzhAVGtqPKbwpyCPELlgNWhE1znq+qwJtW5Oi2viEzc=",
        version = "v1.0.2",
    )
    go_repository(
        name = "com_github_hashicorp_golang_lru",
        importpath = "github.com/hashicorp/golang-lru",
        sum = "h1:YDjusn29QI/Das2iO9M0BHnIbxPeyuCHsjMW+lJfyTc=",
        version = "v0.5.4",
    )
    go_repository(
        name = "com_github_hashicorp_golang_lru_arc_v2",
        importpath = "github.com/hashicorp/golang-lru/arc/v2",
        sum = "h1:QxkVTxwColcduO+LP7eJO56r2hFiG8zEbfAAzRv52KQ=",
        version = "v2.0.7",
    )
    go_repository(
        name = "com_github_hashicorp_golang_lru_v2",
        importpath = "github.com/hashicorp/golang-lru/v2",
        sum = "h1:a+bsQ5rvGLjzHuww6tVxozPZFVghXaHOwFs4luLUK2k=",
        version = "v2.0.7",
    )
    go_repository(
        name = "com_github_hashicorp_hcl",
        importpath = "github.com/hashicorp/hcl",
        sum = "h1:0Anlzjpi4vEasTeNFn2mLJgTSwt0+6sfsiTG8qcWGx4=",
        version = "v1.0.0",
    )
    go_repository(
        name = "com_github_hashicorp_serf",
        importpath = "github.com/hashicorp/serf",
        sum = "h1:Z1H2J60yRKvfDYAOZLd2MU0ND4AH/WDz7xYHDWQsIPY=",
        version = "v0.10.1",
    )
    go_repository(
        name = "com_github_hdrhistogram_hdrhistogram_go",
        importpath = "github.com/HdrHistogram/hdrhistogram-go",
        sum = "h1:5IcZpTvzydCQeHzK4Ef/D5rrSqwxob0t8PQPMybUNFM=",
        version = "v1.1.2",
    )
    go_repository(
        name = "com_github_iancoleman_strcase",
        importpath = "github.com/iancoleman/strcase",
        sum = "h1:nTXanmYxhfFAMjZL34Ov6gkzEsSJZ5DbhxWjvSASxEI=",
        version = "v0.3.0",
    )
    go_repository(
        name = "com_github_ianlancetaylor_demangle",
        importpath = "github.com/ianlancetaylor/demangle",
        sum = "h1:KwWnWVWCNtNq/ewIX7HIKnELmEx2nDP42yskD/pi7QE=",
        version = "v0.0.0-20240312041847-bd984b5ce465",
    )
    go_repository(
        name = "com_github_inconshreveable_mousetrap",
        importpath = "github.com/inconshreveable/mousetrap",
        sum = "h1:wN+x4NVGpMsO7ErUn/mUI3vEoE6Jt13X2s0bqwp9tc8=",
        version = "v1.1.0",
    )
    go_repository(
        name = "com_github_invopop_yaml",
        importpath = "github.com/invopop/yaml",
        sum = "h1:f0+ZpmhfBSS4MhG+4HYseMdJhoeeopbSKbq5Rpeelso=",
        version = "v0.3.1",
    )
    go_repository(
        name = "com_github_iris_contrib_schema",
        importpath = "github.com/iris-contrib/schema",
        sum = "h1:CPSBLyx2e91H2yJzPuhGuifVRnZBBJ3pCOMbOvPZaTw=",
        version = "v0.0.6",
    )
    go_repository(
        name = "com_github_joker_jade",
        importpath = "github.com/Joker/jade",
        sum = "h1:Qbeh12Vq6BxURXT1qZBRHsDxeURB8ztcL6f3EXSGeHk=",
        version = "v1.1.3",
    )
    go_repository(
        name = "com_github_iris_contrib_schema",
        importpath = "github.com/iris-contrib/schema",
        sum = "h1:CPSBLyx2e91H2yJzPuhGuifVRnZBBJ3pCOMbOvPZaTw=",
        version = "v0.0.6",
    )
    go_repository(
        name = "com_github_joker_jade",
        importpath = "github.com/Joker/jade",
        sum = "h1:Qbeh12Vq6BxURXT1qZBRHsDxeURB8ztcL6f3EXSGeHk=",
        version = "v1.1.3",
    )
    go_repository(
        name = "com_github_josharian_intern",
        importpath = "github.com/josharian/intern",
        sum = "h1:vlS4z54oSdjm0bgjRigI+G1HpF+tI+9rE5LLzOg8HmY=",
        version = "v1.0.0",
    )
    go_repository(
        name = "com_github_josharian_native",
        importpath = "github.com/josharian/native",
        sum = "h1:uuaP0hAbW7Y4l0ZRQ6C9zfb7Mg1mbFKry/xzDAfmtLA=",
        version = "v1.1.0",
    )
    go_repository(
        name = "com_github_jpillora_backoff",
        importpath = "github.com/jpillora/backoff",
        sum = "h1:uvFg412JmmHBHw7iwprIxkPMI+sGQ4kzOWsMeHnm2EA=",
        version = "v1.0.0",
    )
    go_repository(
        name = "com_github_json_iterator_go",
        importpath = "github.com/json-iterator/go",
        sum = "h1:PV8peI4a0ysnczrg+LtxykD8LfKY9ML6u2jnxaEnrnM=",
        version = "v1.1.12",
    )
    go_repository(
        name = "com_github_jtolds_gls",
        importpath = "github.com/jtolds/gls",
        sum = "h1:xdiiI2gbIgH/gLH7ADydsJ1uDOEzR8yvV7C0MuV77Wo=",
        version = "v4.20.0+incompatible",
    )
    go_repository(
        name = "com_github_juju_gnuflag",
        importpath = "github.com/juju/gnuflag",
        sum = "h1:c93kUJDtVAXFEhsCh5jSxyOJmFHuzcihnslQiX8Urwo=",
        version = "v0.0.0-20171113085948-2ce1bb71843d",
    )
    go_repository(
        name = "com_github_julienschmidt_httprouter",
        importpath = "github.com/julienschmidt/httprouter",
        sum = "h1:U0609e9tgbseu3rBINet9P48AI/D3oJs4dN7jwJOQ1U=",
        version = "v1.3.0",
    )
    go_repository(
<<<<<<< HEAD
=======
        name = "com_github_jung_kurt_gofpdf",
        importpath = "github.com/jung-kurt/gofpdf",
        sum = "h1:PJr+ZMXIecYc1Ey2zucXdR73SMBtgjPgwa31099IMv0=",
        version = "v1.0.3-0.20190309125859-24315acbbda5",
    )
    go_repository(
>>>>>>> 704fa051
        name = "com_github_kataras_blocks",
        importpath = "github.com/kataras/blocks",
        sum = "h1:cF3RDY/vxnSRezc7vLFlQFTYXG/yAr1o7WImJuZbzC4=",
        version = "v0.0.7",
    )
    go_repository(
        name = "com_github_kataras_golog",
        importpath = "github.com/kataras/golog",
        sum = "h1:vLvSDpP7kihFGKFAvBSofYo7qZNULYSHOH2D7rPTKJk=",
        version = "v0.1.9",
    )
    go_repository(
        name = "com_github_kataras_iris_v12",
        importpath = "github.com/kataras/iris/v12",
<<<<<<< HEAD
        sum = "h1:R5UzUW4MIByBM6tKMG3UqJ7hL1JCEE+dkqQ8L72f6PU=",
        version = "v12.2.5",
=======
        sum = "h1:Vx8kDVhO2qepK8w44lBtp+RzN3ld743i+LYPzODJSpQ=",
        version = "v12.2.6-0.20230908161203-24ba4e8933b9",
>>>>>>> 704fa051
    )
    go_repository(
        name = "com_github_kataras_pio",
        importpath = "github.com/kataras/pio",
        sum = "h1:o52SfVYauS3J5X08fNjlGS5arXHjW/ItLkyLcKjoH6w=",
        version = "v0.0.12",
    )
    go_repository(
        name = "com_github_kataras_sitemap",
        importpath = "github.com/kataras/sitemap",
        sum = "h1:w71CRMMKYMJh6LR2wTgnk5hSgjVNB9KL60n5e2KHvLY=",
        version = "v0.0.6",
    )
    go_repository(
        name = "com_github_kataras_tunnel",
        importpath = "github.com/kataras/tunnel",
        sum = "h1:sCAqWuJV7nPzGrlb0os3j49lk2JhILT0rID38NHNLpA=",
        version = "v0.0.4",
    )
    go_repository(
        name = "com_github_kballard_go_shellquote",
        importpath = "github.com/kballard/go-shellquote",
        sum = "h1:Z9n2FFNUXsshfwJMBgNA0RU6/i7WVaAegv3PtuIHPMs=",
        version = "v0.0.0-20180428030007-95032a82bc51",
    )
    go_repository(
        name = "com_github_kisielk_errcheck",
        importpath = "github.com/kisielk/errcheck",
        sum = "h1:e8esj/e4R+SAOwFwN+n3zr0nYeCyeweozKfO23MvHzY=",
        version = "v1.5.0",
    )
    go_repository(
        name = "com_github_kisielk_gotool",
        importpath = "github.com/kisielk/gotool",
        sum = "h1:AV2c/EiW3KqPNT9ZKl07ehoAGi4C5/01Cfbblndcapg=",
        version = "v1.0.0",
    )
    go_repository(
        name = "com_github_klauspost_compress",
        importpath = "github.com/klauspost/compress",
<<<<<<< HEAD
        sum = "h1:2mk3MPGNzKyxErAw8YaohYh69+pa4sIQSC0fPGCFR9I=",
        version = "v1.16.7",
=======
        sum = "h1:Rnbp4K9EjcDuVuHtd0dgA4qNuv9yKDYKK1ulpJwgrqM=",
        version = "v1.17.0",
>>>>>>> 704fa051
    )
    go_repository(
        name = "com_github_klauspost_cpuid_v2",
        importpath = "github.com/klauspost/cpuid/v2",
<<<<<<< HEAD
        sum = "h1:0E5MSMDEoAulmXNFquVs//DdoomxaoTY1kUhbc/qbZg=",
        version = "v2.2.5",
=======
        sum = "h1:ZWSB3igEs+d0qvnxR/ZBzXVmxkgt8DdzP6m9pfuVLDM=",
        version = "v2.2.7",
>>>>>>> 704fa051
    )
    go_repository(
        name = "com_github_konsorten_go_windows_terminal_sequences",
        importpath = "github.com/konsorten/go-windows-terminal-sequences",
        sum = "h1:mweAR1A6xJ3oS2pRaGiHgQ4OO8tzTaLawm8vnODuwDk=",
        version = "v1.0.1",
    )
    go_repository(
        name = "com_github_kr_fs",
        importpath = "github.com/kr/fs",
        sum = "h1:Jskdu9ieNAYnjxsi0LbQp1ulIKZV1LAFgK1tWhpZgl8=",
        version = "v0.1.0",
    )
    go_repository(
        name = "com_github_kr_pretty",
        importpath = "github.com/kr/pretty",
        sum = "h1:flRD4NNwYAUpkphVc1HcthR4KEIFJ65n8Mw5qdRn3LE=",
        version = "v0.3.1",
    )
    go_repository(
        name = "com_github_kr_pty",
        importpath = "github.com/kr/pty",
        sum = "h1:VkoXIwSboBpnk99O/KFauAEILuNHv5DVFKZMBN/gUgw=",
        version = "v1.1.1",
    )
    go_repository(
        name = "com_github_kr_text",
        importpath = "github.com/kr/text",
        sum = "h1:5Nx0Ya0ZqY2ygV366QzturHI13Jq95ApcVaJBhpS+AY=",
        version = "v0.2.0",
    )
    go_repository(
        name = "com_github_labstack_echo_v4",
        importpath = "github.com/labstack/echo/v4",
<<<<<<< HEAD
        sum = "h1:dEpLU2FLg4UVmvCGPuk/APjlH6GDpbEPti61srUUUs4=",
        version = "v4.11.1",
=======
        sum = "h1:vDZmA+qNeh1pd/cCkEicDMrjtrnMGQ1QFI9gWN1zGq8=",
        version = "v4.11.4",
>>>>>>> 704fa051
    )
    go_repository(
        name = "com_github_labstack_gommon",
        importpath = "github.com/labstack/gommon",
        sum = "h1:F8qTUNXgG1+6WQmqoUWnz8WiEU60mXVVw0P4ht1WRA0=",
        version = "v0.4.2",
    )
    go_repository(
        name = "com_github_leodido_go_urn",
        importpath = "github.com/leodido/go-urn",
        sum = "h1:XlAE/cm/ms7TE/VMVoduSpNBoyc2dOxHs5MZSwAN63Q=",
        version = "v1.2.4",
    )
    go_repository(
        name = "com_github_lestrrat_go_backoff_v2",
        importpath = "github.com/lestrrat-go/backoff/v2",
        sum = "h1:oNb5E5isby2kiro9AgdHLv5N5tint1AnDVVf2E2un5A=",
        version = "v2.0.8",
    )
    go_repository(
        name = "com_github_lestrrat_go_blackmagic",
        importpath = "github.com/lestrrat-go/blackmagic",
        sum = "h1:Cg2gVSc9h7sz9NOByczrbUvLopQmXrfFx//N+AkAr5k=",
        version = "v1.0.2",
    )
    go_repository(
        name = "com_github_lestrrat_go_httpcc",
        importpath = "github.com/lestrrat-go/httpcc",
        sum = "h1:ydWCStUeJLkpYyjLDHihupbn2tYmZ7m22BGkcvZZrIE=",
        version = "v1.0.1",
    )
    go_repository(
        name = "com_github_lestrrat_go_iter",
        importpath = "github.com/lestrrat-go/iter",
        sum = "h1:gMXo1q4c2pHmC3dn8LzRhJfP1ceCbgSiT9lUydIzltI=",
        version = "v1.0.2",
    )
    go_repository(
        name = "com_github_lestrrat_go_jwx",
        importpath = "github.com/lestrrat-go/jwx",
        sum = "h1:QT0utmUJ4/12rmsVQrJ3u55bycPkKqGYuGT4tyRhxSQ=",
        version = "v1.2.29",
    )
    go_repository(
        name = "com_github_lestrrat_go_option",
        importpath = "github.com/lestrrat-go/option",
        sum = "h1:oAzP2fvZGQKWkvHa1/SAcFolBEca1oN+mQ7eooNBEYU=",
        version = "v1.0.1",
    )
    go_repository(
        name = "com_github_magiconair_properties",
        importpath = "github.com/magiconair/properties",
        sum = "h1:IeQXZAiQcpL9mgcAe1Nu6cX9LLw6ExEHKjN0VQdvPDY=",
        version = "v1.8.7",
    )
    go_repository(
        name = "com_github_mailgun_raymond_v2",
        importpath = "github.com/mailgun/raymond/v2",
        sum = "h1:5dmlB680ZkFG2RN/0lvTAghrSxIESeu9/2aeDqACtjw=",
        version = "v2.0.48",
    )
    go_repository(
        name = "com_github_mailru_easyjson",
        importpath = "github.com/mailru/easyjson",
        sum = "h1:UGYAvKxe3sBsEDzO8ZeWOSlIQfWFlxbzLZe7hwFURr0=",
        version = "v0.7.7",
    )
    go_repository(
        name = "com_github_mattn_go_colorable",
        importpath = "github.com/mattn/go-colorable",
        sum = "h1:fFA4WZxdEF4tXPZVKMLwD8oUnCTTo08duU7wxecdEvA=",
        version = "v0.1.13",
    )
    go_repository(
        name = "com_github_mattn_go_isatty",
        importpath = "github.com/mattn/go-isatty",
<<<<<<< HEAD
        sum = "h1:JITubQf0MOLdlGRuRq+jtsDlekdYPia9ZFsB8h/APPA=",
        version = "v0.0.19",
=======
        sum = "h1:xfD0iDuEKnDkl03q4limB+vH+GxLEtL/jb4xVJSWWEY=",
        version = "v0.0.20",
>>>>>>> 704fa051
    )
    go_repository(
        name = "com_github_mattn_go_runewidth",
        importpath = "github.com/mattn/go-runewidth",
        sum = "h1:UNAjwbU9l54TA3KzvqLGxwWjHmMgBUVhBiTjelZgg3U=",
        version = "v0.0.15",
    )
    go_repository(
        name = "com_github_mattn_go_sqlite3",
        importpath = "github.com/mattn/go-sqlite3",
        sum = "h1:2gZY6PC6kBnID23Tichd1K+Z0oS6nE/XwU+Vz/5o4kU=",
        version = "v1.14.22",
    )
    go_repository(
        name = "com_github_mdlayher_arp",
        importpath = "github.com/mdlayher/arp",
        sum = "h1:ql8x//rJsHMjS+qqEag8n3i4azw1QneKh5PieH9UEbY=",
        version = "v0.0.0-20220512170110-6706a2966875",
    )
    go_repository(
<<<<<<< HEAD
=======
        name = "com_github_mdlayher_ethernet",
        importpath = "github.com/mdlayher/ethernet",
        sum = "h1:2oDp6OOhLxQ9JBoUuysVz9UZ9uI6oLUbvAZu0x8o+vE=",
        version = "v0.0.0-20220221185849-529eae5b6118",
    )
    go_repository(
        name = "com_github_mdlayher_packet",
        importpath = "github.com/mdlayher/packet",
        sum = "h1:3Up1NG6LZrsgDVn6X4L9Ge/iyRyxFEFD9o6Pr3Q1nQY=",
        version = "v1.1.2",
    )
    go_repository(
        name = "com_github_mdlayher_socket",
        importpath = "github.com/mdlayher/socket",
        sum = "h1:VZaqt6RkGkt2OE9l3GcC6nZkqD3xKeQLyfleW/uBcos=",
        version = "v0.5.1",
    )
    go_repository(
>>>>>>> 704fa051
        name = "com_github_microcosm_cc_bluemonday",
        importpath = "github.com/microcosm-cc/bluemonday",
        sum = "h1:4NEwSfiJ+Wva0VxN5B8OwMicaJvD8r9tlJWm9rtloEg=",
        version = "v1.0.25",
<<<<<<< HEAD
    )
    go_repository(
        name = "com_github_microsoft_go_winio",
        importpath = "github.com/Microsoft/go-winio",
        sum = "h1:slsWYD/zyx7lCXoZVlvQrj0hPTM1HI4+v1sIda2yDvg=",
        version = "v0.6.0",
=======
>>>>>>> 704fa051
    )
    go_repository(
        name = "com_github_mitchellh_go_homedir",
        importpath = "github.com/mitchellh/go-homedir",
        sum = "h1:lukF9ziXFxDFPkA1vsr5zpc1XuPDn/wFntq5mG+4E0Y=",
        version = "v1.1.0",
    )
    go_repository(
        name = "com_github_mitchellh_mapstructure",
        importpath = "github.com/mitchellh/mapstructure",
        sum = "h1:jeMsZIYE/09sWLaz43PL7Gy6RuMjD2eJVyuac5Z2hdY=",
        version = "v1.5.0",
    )
    go_repository(
        name = "com_github_modern_go_concurrent",
        importpath = "github.com/modern-go/concurrent",
        sum = "h1:TRLaZ9cD/w8PVh93nsPXa1VrQ6jlwL5oN8l14QlcNfg=",
        version = "v0.0.0-20180306012644-bacd9c7ef1dd",
    )
    go_repository(
        name = "com_github_modern_go_reflect2",
        importpath = "github.com/modern-go/reflect2",
        sum = "h1:xBagoLtFs94CBntxluKeaWgTMpvLxC4ur3nMaC9Gz0M=",
        version = "v1.0.2",
    )
    go_repository(
        name = "com_github_mohae_deepcopy",
        importpath = "github.com/mohae/deepcopy",
        sum = "h1:RWengNIwukTxcDr9M+97sNutRR1RKhG96O6jWumTTnw=",
        version = "v0.0.0-20170929034955-c48cc78d4826",
    )
    go_repository(
        name = "com_github_mwitkow_go_conntrack",
        importpath = "github.com/mwitkow/go-conntrack",
        sum = "h1:KUppIJq7/+SVif2QVs3tOP0zanoHgBEVAwHxUSIzRqU=",
        version = "v0.0.0-20190716064945-2f068394615f",
    )
    go_repository(
        name = "com_github_nats_io_nats_go",
        importpath = "github.com/nats-io/nats.go",
        sum = "h1:/WFBHEc/dOKBF6qf1TZhrdEfTmOZ5JzdJ+Y3m6Y/p7E=",
        version = "v1.31.0",
    )
    go_repository(
        name = "com_github_nats_io_nkeys",
        importpath = "github.com/nats-io/nkeys",
        sum = "h1:IzVe95ru2CT6ta874rt9saQRkWfe2nFj1NtvYSLqMzY=",
        version = "v0.4.6",
    )
    go_repository(
        name = "com_github_nats_io_nuid",
        importpath = "github.com/nats-io/nuid",
        sum = "h1:5iA8DT8V7q8WK2EScv2padNa/rTESc1KdnPw4TC2paw=",
        version = "v1.0.1",
    )
    go_repository(
        name = "com_github_ncruces_go_strftime",
        importpath = "github.com/ncruces/go-strftime",
        sum = "h1:bY0MQC28UADQmHmaF5dgpLmImcShSi2kHU9XLdhx/f4=",
        version = "v0.1.9",
    )
    go_repository(
        name = "com_github_neelance_astrewrite",
        importpath = "github.com/neelance/astrewrite",
        sum = "h1:D6paGObi5Wud7xg83MaEFyjxQB1W5bz5d0IFppr+ymk=",
        version = "v0.0.0-20160511093645-99348263ae86",
    )
    go_repository(
        name = "com_github_neelance_sourcemap",
        importpath = "github.com/neelance/sourcemap",
        sum = "h1:bY6ktFuJkt+ZXkX0RChQch2FtHpWQLVS8Qo1YasiIVk=",
        version = "v0.0.0-20200213170602-2833bce08e4c",
    )
    go_repository(
        name = "com_github_niemeyer_pretty",
        importpath = "github.com/niemeyer/pretty",
        sum = "h1:fD57ERR4JtEqsWbfPhv4DMiApHyliiK5xCTNVSPiaAs=",
        version = "v0.0.0-20200227124842-a10e7caefd8e",
    )
    go_repository(
        name = "com_github_oapi_codegen_runtime",
        importpath = "github.com/oapi-codegen/runtime",
<<<<<<< HEAD
        sum = "h1:P4rqFX5fMFWqRzY9M/3YF9+aPSPPB06IzP2P7oOxrWo=",
        version = "v1.0.0",
=======
        sum = "h1:EXLHh0DXIJnWhdRPN2w4MXAzFyE4CskzhNLUmtpMYro=",
        version = "v1.1.1",
>>>>>>> 704fa051
    )
    go_repository(
        name = "com_github_olekukonko_tablewriter",
        importpath = "github.com/olekukonko/tablewriter",
        sum = "h1:P2Ga83D34wi1o9J6Wh1mRuqd4mF/x/lgBS7N7AbDhec=",
        version = "v0.0.5",
    )
    go_repository(
        name = "com_github_onsi_ginkgo_v2",
        importpath = "github.com/onsi/ginkgo/v2",
        sum = "h1:oJcvKpIb7/8uLpDDtnQuf18xVnwKp8DTD7DQ6gTd/MU=",
        version = "v2.17.3",
    )
    go_repository(
        name = "com_github_onsi_gomega",
        importpath = "github.com/onsi/gomega",
        sum = "h1:snPCflnZrpMsy94p4lXVEkHo12lmPnc3vY5XBbreexE=",
        version = "v1.33.0",
    )
    go_repository(
        name = "com_github_opentracing_opentracing_go",
        importpath = "github.com/opentracing/opentracing-go",
        sum = "h1:uEJPy/1a5RIPAJ0Ov+OIO8OxWu77jEv+1B0VhjKrZUs=",
        version = "v1.2.0",
    )
    go_repository(
        name = "com_github_patrickmn_go_cache",
        importpath = "github.com/patrickmn/go-cache",
        sum = "h1:MUIwjEiAMYk8zkXXUQeb5itrXF+HpS2pfxNsA2a7AiY=",
        version = "v2.1.1-0.20180815053127-5633e0862627+incompatible",
    )
    go_repository(
        name = "com_github_pelletier_go_toml_v2",
        importpath = "github.com/pelletier/go-toml/v2",
<<<<<<< HEAD
        sum = "h1:uH2qQXheeefCCkuBBSLi7jCiSmj3VRh2+Goq2N7Xxu0=",
        version = "v2.0.9",
=======
        sum = "h1:aYUidT7k73Pcl9nb2gScu7NSrKCSHIDE89b3+6Wq+LM=",
        version = "v2.2.2",
>>>>>>> 704fa051
    )
    go_repository(
        name = "com_github_perimeterx_marshmallow",
        importpath = "github.com/perimeterx/marshmallow",
        sum = "h1:a2LALqQ1BlHM8PZblsDdidgv1mWi1DgC2UmX50IvK2s=",
        version = "v1.1.5",
    )
    go_repository(
        name = "com_github_pkg_errors",
        importpath = "github.com/pkg/errors",
        sum = "h1:FEBLx1zS214owpjy7qsBeixbURkuhQAwrK5UwLGTwt4=",
        version = "v0.9.1",
    )
    go_repository(
        name = "com_github_pkg_sftp",
        importpath = "github.com/pkg/sftp",
        sum = "h1:JFZT4XbOU7l77xGSpOdW+pwIMqP044IyjXX6FGyEKFo=",
        version = "v1.13.6",
    )
    go_repository(
        name = "com_github_pmezard_go_difflib",
        importpath = "github.com/pmezard/go-difflib",
        sum = "h1:Jamvg5psRIccs7FGNTlIRMkT8wgtp5eCXdBlqhYGL6U=",
        version = "v1.0.1-0.20181226105442-5d4384ee4fb2",
    )
    go_repository(
        name = "com_github_prometheus_client_golang",
        importpath = "github.com/prometheus/client_golang",
        sum = "h1:wZWJDwK+NameRJuPGDhlnFgx8e8HN3XHQeLaYJFJBOE=",
        version = "v1.19.1",
    )
    go_repository(
        name = "com_github_prometheus_client_model",
        importpath = "github.com/prometheus/client_model",
        sum = "h1:ZKSh/rekM+n3CeS952MLRAdFwIKqeY8b62p8ais2e9E=",
        version = "v0.6.1",
    )
    go_repository(
        name = "com_github_prometheus_common",
        importpath = "github.com/prometheus/common",
        sum = "h1:U2pL9w9nmJwJDa4qqLQ3ZaePJ6ZTwt7cMD3AG3+aLCE=",
        version = "v0.53.0",
    )
    go_repository(
        name = "com_github_prometheus_procfs",
        importpath = "github.com/prometheus/procfs",
<<<<<<< HEAD
        sum = "h1:jluTpSng7V9hY0O2R9DzzJHYb2xULk9VTR1V1R/k6Bo=",
        version = "v0.12.0",
=======
        sum = "h1:Lw4VdGGoKEZilJsayHf0B+9YgLGREba2C6xr+Fdfq6s=",
        version = "v0.14.0",
>>>>>>> 704fa051
    )
    go_repository(
        name = "com_github_quic_go_qpack",
        importpath = "github.com/quic-go/qpack",
        sum = "h1:Cr9BXA1sQS2SmDUWjSofMPNKmvF6IiIfDRmgU0w1ZCo=",
        version = "v0.4.0",
    )
    go_repository(
<<<<<<< HEAD
        name = "com_github_quic_go_qtls_go1_20",
        importpath = "github.com/quic-go/qtls-go1-20",
        sum = "h1:D33340mCNDAIKBqXuAvexTNMUByrYmFYVfKfDN5nfFs=",
        version = "v0.4.1",
    )
    go_repository(
        name = "com_github_quic_go_quic_go",
        importpath = "github.com/quic-go/quic-go",
        sum = "h1:GYd1iznlKm7dpHD7pOVpUvItgMPo/jrMgDWZhMCecqw=",
        version = "v0.40.0",
=======
        name = "com_github_quic_go_quic_go",
        importpath = "github.com/quic-go/quic-go",
        sum = "h1:fLiMNfQVe9q2JvSsiXo4fXOEguXHGGl9+6gLp4RPeZQ=",
        version = "v0.43.1",
>>>>>>> 704fa051
    )
    go_repository(
        name = "com_github_ravenox_go_jsoncommentstrip",
        importpath = "github.com/RaveNoX/go-jsoncommentstrip",
        sum = "h1:t527LHHE3HmiHrq74QMpNPZpGCIJzTx+apLkMKt4HC0=",
        version = "v1.0.0",
    )
    go_repository(
        name = "com_github_remyoudompheng_bigfft",
        importpath = "github.com/remyoudompheng/bigfft",
        sum = "h1:W09IVJc94icq4NjY3clb7Lk8O1qJ8BdBEF8z0ibU0rE=",
        version = "v0.0.0-20230129092748-24d4a6f8daec",
    )
    go_repository(
        name = "com_github_rivo_uniseg",
        importpath = "github.com/rivo/uniseg",
        sum = "h1:WUdvkW8uEhrYfLC4ZzdpI2ztxP1I582+49Oc5Mq64VQ=",
        version = "v0.4.7",
    )
    go_repository(
        name = "com_github_rogpeppe_go_internal",
        importpath = "github.com/rogpeppe/go-internal",
        sum = "h1:exVL4IDcn6na9z1rAb56Vxr+CgyK3nn3O+epU5NdKM8=",
        version = "v1.12.0",
    )
    go_repository(
        name = "com_github_russross_blackfriday_v2",
        importpath = "github.com/russross/blackfriday/v2",
        sum = "h1:JIOH55/0cWyOuilr9/qlrm0BSXldqnqwMsf35Ld67mk=",
        version = "v2.1.0",
    )
    go_repository(
        name = "com_github_sagikazarmark_crypt",
        importpath = "github.com/sagikazarmark/crypt",
        sum = "h1:ZA/7pXyjkHoK4bW4mIdnCLvL8hd+Nrbiw7Dqk7D4qUk=",
        version = "v0.17.0",
    )
    go_repository(
        name = "com_github_sagikazarmark_locafero",
        importpath = "github.com/sagikazarmark/locafero",
        sum = "h1:HApY1R9zGo4DBgr7dqsTH/JJxLTTsOt7u6keLGt6kNQ=",
        version = "v0.4.0",
    )
    go_repository(
        name = "com_github_sagikazarmark_slog_shim",
        importpath = "github.com/sagikazarmark/slog-shim",
        sum = "h1:diDBnUNK9N/354PgrxMywXnAwEr1QZcOr6gto+ugjYE=",
        version = "v0.1.0",
    )
    go_repository(
        name = "com_github_schollz_closestmatch",
        importpath = "github.com/schollz/closestmatch",
        sum = "h1:Uel2GXEpJqOWBrlyI+oY9LTiyyjYS17cCYRqP13/SHk=",
        version = "v2.1.0+incompatible",
    )
    go_repository(
        name = "com_github_schollz_closestmatch",
        importpath = "github.com/schollz/closestmatch",
        sum = "h1:Uel2GXEpJqOWBrlyI+oY9LTiyyjYS17cCYRqP13/SHk=",
        version = "v2.1.0+incompatible",
    )
    go_repository(
        name = "com_github_sergi_go_diff",
        importpath = "github.com/sergi/go-diff",
        sum = "h1:xkr+Oxo4BOQKmkn/B9eMK0g5Kg/983T9DqqPHwYqD+8=",
        version = "v1.3.1",
    )
    go_repository(
        name = "com_github_shopify_goreferrer",
        importpath = "github.com/Shopify/goreferrer",
        sum = "h1:KkH3I3sJuOLP3TjA/dfr4NAY8bghDwnXiU7cTKxQqo0=",
        version = "v0.0.0-20220729165902-8cddb4f5de06",
    )
    go_repository(
<<<<<<< HEAD
=======
        name = "com_github_shurcool_go",
        importpath = "github.com/shurcooL/go",
        sum = "h1:aSISeOcal5irEhJd1M+IrApc0PdcN7e7Aj4yuEnOrfQ=",
        version = "v0.0.0-20200502201357-93f07166e636",
    )
    go_repository(
        name = "com_github_shurcool_httpfs",
        importpath = "github.com/shurcooL/httpfs",
        sum = "h1:bUGsEnyNbVPw06Bs80sCeARAlK8lhwqGyi6UT8ymuGk=",
        version = "v0.0.0-20190707220628-8d4bc4ba7749",
    )
    go_repository(
        name = "com_github_shurcool_vfsgen",
        importpath = "github.com/shurcooL/vfsgen",
        sum = "h1:pXY9qYc/MP5zdvqWEUH6SjNiu7VhSjuVFTFiTcphaLU=",
        version = "v0.0.0-20200824052919-0d455de96546",
    )
    go_repository(
>>>>>>> 704fa051
        name = "com_github_sirupsen_logrus",
        importpath = "github.com/sirupsen/logrus",
        sum = "h1:dJKuHgqk1NNQlqoA6BTlM1Wf9DOH3NBjQyu0h9+AZZE=",
        version = "v1.8.1",
    )
    go_repository(
        name = "com_github_smarty_assertions",
        importpath = "github.com/smarty/assertions",
        sum = "h1:EvHNkdRA4QHMrn75NZSoUQ/mAUXAYWfatfB01yTCzfY=",
        version = "v1.16.0",
    )
    go_repository(
        name = "com_github_smartystreets_goconvey",
        importpath = "github.com/smartystreets/goconvey",
        sum = "h1:qGjIddxOk4grTu9JPOU31tVfq3cNdBlNa5sSznIX1xY=",
        version = "v1.8.1",
    )
    go_repository(
        name = "com_github_songgao_water",
        importpath = "github.com/songgao/water",
        sum = "h1:TG/diQgUe0pntT/2D9tmUCz4VNwm9MfrtPr0SU2qSX8=",
        version = "v0.0.0-20200317203138-2b4b6d7c09d8",
    )
    go_repository(
        name = "com_github_sourcegraph_conc",
        importpath = "github.com/sourcegraph/conc",
        sum = "h1:OQTbbt6P72L20UqAkXXuLOj79LfEanQ+YQFNpLA9ySo=",
        version = "v0.3.0",
    )
    go_repository(
        name = "com_github_spf13_afero",
        importpath = "github.com/spf13/afero",
        sum = "h1:WJQKhtpdm3v2IzqG8VMqrr6Rf3UYpEF239Jy9wNepM8=",
        version = "v1.11.0",
    )
    go_repository(
        name = "com_github_spf13_cast",
        importpath = "github.com/spf13/cast",
        sum = "h1:GEiTHELF+vaR5dhz3VqZfFSzZjYbgeKDpBxQVS4GYJ0=",
        version = "v1.6.0",
    )
    go_repository(
        name = "com_github_spf13_cobra",
        importpath = "github.com/spf13/cobra",
        sum = "h1:7aJaZx1B85qltLMc546zn58BxxfZdR/W22ej9CFoEf0=",
        version = "v1.8.0",
    )
    go_repository(
        name = "com_github_spf13_pflag",
        importpath = "github.com/spf13/pflag",
        sum = "h1:iy+VFUOCP1a+8yFto/drg2CJ5u0yRoB7fZw3DKv/JXA=",
        version = "v1.0.5",
    )
    go_repository(
        name = "com_github_spf13_viper",
        importpath = "github.com/spf13/viper",
        sum = "h1:LUXCnvUvSM6FXAsj6nnfc8Q2tp1dIgUfY9Kc8GsSOiQ=",
        version = "v1.18.2",
    )
    go_repository(
        name = "com_github_spkg_bom",
        importpath = "github.com/spkg/bom",
        sum = "h1:fiWzISvDn0Csy5H0iwgAuJGQTUpVfEMJJd4nRFXogbc=",
        version = "v0.0.0-20160624110644-59b7046e48ad",
    )
    go_repository(
        name = "com_github_stretchr_objx",
        importpath = "github.com/stretchr/objx",
        sum = "h1:xuMeJ0Sdp5ZMRXx/aWO6RZxdr3beISkG5/G/aIRr3pY=",
        version = "v0.5.2",
    )
    go_repository(
        name = "com_github_stretchr_testify",
        importpath = "github.com/stretchr/testify",
<<<<<<< HEAD
        sum = "h1:CcVxjf3Q8PM0mHUKJCdn+eZZtm5yQwehR5yeSVQQcUk=",
        version = "v1.8.4",
=======
        sum = "h1:HtqpIVDClZ4nwg75+f6Lvsy/wHu+3BoSGCbBAcpTsTg=",
        version = "v1.9.0",
>>>>>>> 704fa051
    )
    go_repository(
        name = "com_github_subosito_gotenv",
        importpath = "github.com/subosito/gotenv",
        sum = "h1:9NlTDc1FTs4qu0DDq7AEtTPNw6SVm7uBMsUCUjABIf8=",
        version = "v1.6.0",
    )
    go_repository(
        name = "com_github_tdewolff_minify_v2",
        importpath = "github.com/tdewolff/minify/v2",
        sum = "h1:dvn5MtmuQ/DFMwqf5j8QhEVpPX6fi3WGImhv8RUB4zA=",
        version = "v2.12.9",
    )
    go_repository(
        name = "com_github_tdewolff_parse_v2",
        importpath = "github.com/tdewolff/parse/v2",
        sum = "h1:mhNZXYCx//xG7Yq2e/kVLNZw4YfYmeHbhx+Zc0OvFMA=",
        version = "v2.6.8",
    )
    go_repository(
        name = "com_github_twitchyliquid64_golang_asm",
        importpath = "github.com/twitchyliquid64/golang-asm",
        sum = "h1:SU5vSMR7hnwNxj24w34ZyCi/FmDZTkS4MhqMhdFk5YI=",
        version = "v0.15.1",
    )
    go_repository(
        name = "com_github_tdewolff_minify_v2",
        importpath = "github.com/tdewolff/minify/v2",
        sum = "h1:Q2BqOTmlMjoutkuD/OPCnJUpIqrzT3nRPkw+q+KpXS0=",
        version = "v2.12.8",
    )
    go_repository(
        name = "com_github_tdewolff_parse_v2",
        importpath = "github.com/tdewolff/parse/v2",
        sum = "h1:WrFllrqmzAcrKHzoYgMupqgUBIfBVOb0yscFzDf8bBg=",
        version = "v2.6.7",
    )
    go_repository(
        name = "com_github_twitchyliquid64_golang_asm",
        importpath = "github.com/twitchyliquid64/golang-asm",
        sum = "h1:SU5vSMR7hnwNxj24w34ZyCi/FmDZTkS4MhqMhdFk5YI=",
        version = "v0.15.1",
    )
    go_repository(
        name = "com_github_uber_jaeger_client_go",
        importpath = "github.com/uber/jaeger-client-go",
        sum = "h1:D6wyKGCecFaSRUpo8lCVbaOOb6ThwMmTEbhRwtKR97o=",
        version = "v2.30.0+incompatible",
    )
    go_repository(
        name = "com_github_uber_jaeger_lib",
        importpath = "github.com/uber/jaeger-lib",
        sum = "h1:td4jdvLcExb4cBISKIpHuGoVXh+dVKhn2Um6rjCsSsg=",
        version = "v2.4.1+incompatible",
    )
    go_repository(
        name = "com_github_ugorji_go_codec",
        importpath = "github.com/ugorji/go/codec",
        sum = "h1:BMaWp1Bb6fHwEtbplGBGJ498wD+LKlNSl25MjdZY4dU=",
        version = "v1.2.11",
    )
    go_repository(
        name = "com_github_valyala_bytebufferpool",
        importpath = "github.com/valyala/bytebufferpool",
        sum = "h1:GqA5TC/0021Y/b9FG4Oi9Mr3q7XYx6KllzawFIhcdPw=",
        version = "v1.0.0",
    )
    go_repository(
        name = "com_github_valyala_fasttemplate",
        importpath = "github.com/valyala/fasttemplate",
        sum = "h1:lxLXG0uE3Qnshl9QyaK6XJxMXlQZELvChBOCmQD0Loo=",
        version = "v1.2.2",
    )
    go_repository(
        name = "com_github_vishvananda_netlink",
        importpath = "github.com/vishvananda/netlink",
        sum = "h1:Llsql0lnQEbHj0I1OuKyp8otXp0r3q0mPkuhwHfStVs=",
        version = "v1.2.1-beta.2",
    )
    go_repository(
        name = "com_github_vishvananda_netns",
        importpath = "github.com/vishvananda/netns",
        sum = "h1:Oeaw1EM2JMxD51g9uhtC0D7erkIjgmj8+JZc26m1YX8=",
        version = "v0.0.4",
    )
    go_repository(
        name = "com_github_vmihailenco_msgpack_v5",
        importpath = "github.com/vmihailenco/msgpack/v5",
        sum = "h1:5gO0H1iULLWGhs2H5tbAHIZTV8/cYafcFOr9znI5mJU=",
        version = "v5.3.5",
    )
    go_repository(
        name = "com_github_vmihailenco_tagparser_v2",
        importpath = "github.com/vmihailenco/tagparser/v2",
        sum = "h1:y09buUbR+b5aycVFQs/g70pqKVZNBmxwAhO7/IwNM9g=",
        version = "v2.0.0",
    )
    go_repository(
        name = "com_github_xhit_go_str2duration_v2",
        importpath = "github.com/xhit/go-str2duration/v2",
        sum = "h1:lxklc02Drh6ynqX+DdPyp5pCKLUQpRT8bp8Ydu2Bstc=",
        version = "v2.1.0",
    )
    go_repository(
        name = "com_github_yosssi_ace",
        importpath = "github.com/yosssi/ace",
        sum = "h1:tUkIP/BLdKqrlrPwcmH0shwEEhTRHoGnc1wFIWmaBUA=",
        version = "v0.0.5",
    )
    go_repository(
        name = "com_github_vmihailenco_msgpack_v5",
        importpath = "github.com/vmihailenco/msgpack/v5",
        sum = "h1:5gO0H1iULLWGhs2H5tbAHIZTV8/cYafcFOr9znI5mJU=",
        version = "v5.3.5",
    )
    go_repository(
        name = "com_github_vmihailenco_tagparser_v2",
        importpath = "github.com/vmihailenco/tagparser/v2",
        sum = "h1:y09buUbR+b5aycVFQs/g70pqKVZNBmxwAhO7/IwNM9g=",
        version = "v2.0.0",
    )
    go_repository(
        name = "com_github_yosssi_ace",
        importpath = "github.com/yosssi/ace",
        sum = "h1:tUkIP/BLdKqrlrPwcmH0shwEEhTRHoGnc1wFIWmaBUA=",
        version = "v0.0.5",
    )
    go_repository(
        name = "com_github_yuin_goldmark",
        importpath = "github.com/yuin/goldmark",
        sum = "h1:fVcFKWvrslecOb/tg+Cc05dkeYx540o0FuFt3nUVDoE=",
        version = "v1.4.13",
    )
    go_repository(
        name = "com_google_cloud_go",
        importpath = "cloud.google.com/go",
        sum = "h1:LXy9GEO+timppncPIAZoOj3l58LIU9k+kn48AN7IO3Y=",
        version = "v0.110.10",
    )
    go_repository(
        name = "com_google_cloud_go_compute",
        importpath = "cloud.google.com/go/compute",
        sum = "h1:phWcR2eWzRJaL/kOiJwfFsPs4BaKq1j6vnpZrc1YlVg=",
        version = "v1.24.0",
    )
    go_repository(
        name = "com_google_cloud_go_compute_metadata",
        importpath = "cloud.google.com/go/compute/metadata",
        sum = "h1:mg4jlk7mCAj6xXp9UJ4fjI9VUI5rubuGBW5aJ7UnBMY=",
        version = "v0.2.3",
    )
    go_repository(
        name = "com_google_cloud_go_firestore",
        importpath = "cloud.google.com/go/firestore",
        sum = "h1:8aLcKnMPoldYU3YHgu4t2exrKhLQkqaXAGqT0ljrFVw=",
        version = "v1.14.0",
    )
    go_repository(
        name = "com_google_cloud_go_iam",
        importpath = "cloud.google.com/go/iam",
        sum = "h1:1jTsCu4bcsNsE4iiqNT5SHwrDRCfRmIaaaVFhRveTJI=",
        version = "v1.1.5",
    )
    go_repository(
        name = "com_google_cloud_go_longrunning",
        importpath = "cloud.google.com/go/longrunning",
        sum = "h1:w8xEcbZodnA2BbW6sVirkkoC+1gP8wS57EUUgGS0GVg=",
        version = "v0.5.4",
    )
    go_repository(
        name = "com_google_cloud_go_storage",
        importpath = "cloud.google.com/go/storage",
        sum = "h1:B59ahL//eDfx2IIKFBeT5Atm9wnNmj3+8xG/W4WB//w=",
        version = "v1.35.1",
    )
    go_repository(
        name = "com_lukechampine_uint128",
        importpath = "lukechampine.com/uint128",
        sum = "h1:mBi/5l91vocEN8otkC5bDLhi2KdCticRiwbdB0O+rjI=",
        version = "v1.2.0",
    )
    go_repository(
        name = "com_shuralyov_dmitri_gpu_mtl",
        importpath = "dmitri.shuralyov.com/gpu/mtl",
        sum = "h1:VpgP7xuJadIUuKccphEpTJnWhS2jkQyMt6Y7pJCD7fY=",
        version = "v0.0.0-20190408044501-666a987793e9",
    )
    go_repository(
        name = "in_gopkg_alecthomas_kingpin_v2",
        importpath = "gopkg.in/alecthomas/kingpin.v2",
        sum = "h1:jMFz6MfLP0/4fUyZle81rXUoxOBFi19VUFKVDOQfozc=",
        version = "v2.2.6",
    )
    go_repository(
        name = "in_gopkg_check_v1",
        importpath = "gopkg.in/check.v1",
        sum = "h1:Hei/4ADfdWqJk1ZMxUNpqntNwaWcugrBjAiHlqqRiVk=",
        version = "v1.0.0-20201130134442-10cb98267c6c",
    )
    go_repository(
        name = "in_gopkg_ini_v1",
        importpath = "gopkg.in/ini.v1",
        sum = "h1:Dgnx+6+nfE+IfzjUEISNeydPJh9AXNNsWbGP9KzCsOA=",
        version = "v1.67.0",
    )
    go_repository(
        name = "in_gopkg_yaml_v2",
        importpath = "gopkg.in/yaml.v2",
        sum = "h1:D8xgwECY7CYvx+Y2n4sBz93Jn9JRvxdiyyo8CTfuKaY=",
        version = "v2.4.0",
    )
    go_repository(
        name = "in_gopkg_yaml_v3",
        importpath = "gopkg.in/yaml.v3",
        sum = "h1:fxVm/GzAzEWqLHuvctI91KS9hhNmmWOoWu0XTYJS7CA=",
        version = "v3.0.1",
    )
    go_repository(
        name = "io_etcd_go_etcd_api_v3",
        importpath = "go.etcd.io/etcd/api/v3",
        sum = "h1:szRajuUUbLyppkhs9K6BRtjY37l66XQQmw7oZRANE4k=",
        version = "v3.5.10",
    )
    go_repository(
        name = "io_etcd_go_etcd_client_pkg_v3",
        importpath = "go.etcd.io/etcd/client/pkg/v3",
        sum = "h1:kfYIdQftBnbAq8pUWFXfpuuxFSKzlmM5cSn76JByiT0=",
        version = "v3.5.10",
    )
    go_repository(
        name = "io_etcd_go_etcd_client_v2",
        importpath = "go.etcd.io/etcd/client/v2",
        sum = "h1:MrmRktzv/XF8CvtQt+P6wLUlURaNpSDJHFZhe//2QE4=",
        version = "v2.305.10",
    )
    go_repository(
        name = "io_etcd_go_etcd_client_v3",
        importpath = "go.etcd.io/etcd/client/v3",
        sum = "h1:W9TXNZ+oB3MCd/8UjxHTWK5J9Nquw9fQBLJd5ne5/Ao=",
        version = "v3.5.10",
    )
    go_repository(
        name = "io_opencensus_go",
        importpath = "go.opencensus.io",
        sum = "h1:y73uSU6J157QMP2kn2r30vwW1A2W2WFwSCGnAVxeaD0=",
        version = "v0.24.0",
    )
    go_repository(
        name = "io_rsc_pdf",
        importpath = "rsc.io/pdf",
        sum = "h1:k1MczvYDUvJBe93bYd7wrZLLUEcLZAuF824/I4e5Xr4=",
        version = "v0.1.1",
    )
    go_repository(
        name = "org_go4_netipx",
        importpath = "go4.org/netipx",
        sum = "h1:0b9z3AuHCjxk0x/opv64kcgZLBseWJUpBw5I82+2U4M=",
        version = "v0.0.0-20231129151722-fdeea329fbba",
    )
    go_repository(
        name = "org_golang_google_api",
        importpath = "google.golang.org/api",
        sum = "h1:N1AwGhielyKFaUqH07/ZSIQR3uNPcV7NVw0vj+j4iR4=",
        version = "v0.153.0",
    )
    go_repository(
        name = "org_golang_google_appengine",
        importpath = "google.golang.org/appengine",
        sum = "h1:IhEN5q69dyKagZPYMSdIjS2HqprW324FRQZJcGqPAsM=",
        version = "v1.6.8",
    )
    go_repository(
        name = "org_golang_google_genproto",
        importpath = "google.golang.org/genproto",
        sum = "h1:F6qOa9AZTYJXOUEr4jDysRDLrm4PHePlge4v4TGAlxY=",
        version = "v0.0.0-20240227224415-6ceb2ff114de",
    )
    go_repository(
        name = "org_golang_google_genproto_googleapis_api",
        importpath = "google.golang.org/genproto/googleapis/api",
        sum = "h1:jFNzHPIeuzhdRwVhbZdiym9q0ory/xY3sA+v2wPg8I0=",
        version = "v0.0.0-20240227224415-6ceb2ff114de",
    )
    go_repository(
        name = "org_golang_google_genproto_googleapis_rpc",
        importpath = "google.golang.org/genproto/googleapis/rpc",
        sum = "h1:umK/Ey0QEzurTNlsV3R+MfxHAb78HCEX/IkuR+zH4WQ=",
        version = "v0.0.0-20240509183442-62759503f434",
    )
    go_repository(
        name = "org_golang_google_grpc",
        # XXX(uniquefine):
        # Starting with release v0.41.0 rules_go no longer includes the @go_googleapis repo.
        # Instead all code code generated from protobufs for Google APIs will have to depend on
        # @org_golang_google_genproto. As of v0.32.0 gazelle does not yet correctly resolve dependencies
        # to this repository. Thus we have to manually add this here.
        build_directives = [
            "gazelle:resolve go google.golang.org/genproto/googleapis/rpc/status @org_golang_google_genproto_googleapis_rpc//status",
        ],
        importpath = "google.golang.org/grpc",
<<<<<<< HEAD
        sum = "h1:uw37EN34aMFFXB2QPW7Tq6tdTbind1GpRxw5aOX3a5k=",
        version = "v1.57.2",
=======
        sum = "h1:MUeiw1B2maTVZthpU5xvASfTh3LDbxHd6IJ6QQVU+xM=",
        version = "v1.63.2",
    )
    go_repository(
        name = "org_golang_google_grpc_cmd_protoc_gen_go_grpc",
        importpath = "google.golang.org/grpc/cmd/protoc-gen-go-grpc",
        sum = "h1:rNBFJjBCOgVr9pWD7rs/knKL4FRTKgpZmsRfV214zcA=",
        version = "v1.3.0",
>>>>>>> 704fa051
    )
    go_repository(
        name = "org_golang_google_grpc_examples",
        importpath = "google.golang.org/grpc/examples",
        sum = "h1:crPucDOfTtZF6lBfOiv4ex+5g+TFoNjyiSrSDJUpYPc=",
        version = "v0.0.0-20240321213419-eb5828bae753",
    )
    go_repository(
        name = "org_golang_google_protobuf",
        importpath = "google.golang.org/protobuf",
        sum = "h1:9ddQBjfCyZPOHPUiPxpYESBLc+T8P3E+Vo4IbKZgFWg=",
        version = "v1.34.1",
    )
    go_repository(
        name = "org_golang_x_arch",
        importpath = "golang.org/x/arch",
        sum = "h1:A8WCeEWhLwPBKNbFi5Wv5UTCBx5zzubnXDlMOFAzFMc=",
        version = "v0.4.0",
    )
    go_repository(
        name = "org_golang_x_arch",
        importpath = "golang.org/x/arch",
        sum = "h1:A8WCeEWhLwPBKNbFi5Wv5UTCBx5zzubnXDlMOFAzFMc=",
        version = "v0.4.0",
    )
    go_repository(
        name = "org_golang_x_crypto",
        importpath = "golang.org/x/crypto",
<<<<<<< HEAD
        sum = "h1:tFM/ta59kqch6LlvYnPa0yx5a83cL2nHflFhYKvv9Yk=",
        version = "v0.12.0",
=======
        sum = "h1:dIJU/v2J8Mdglj/8rJ6UUOM3Zc9zLZxVZwwxMooUSAI=",
        version = "v0.23.0",
>>>>>>> 704fa051
    )
    go_repository(
        name = "org_golang_x_exp",
        importpath = "golang.org/x/exp",
        sum = "h1:vr/HnozRka3pE4EsMEg1lgkXJkTFJCVUX+S/ZT6wYzM=",
        version = "v0.0.0-20240506185415-9bf2ced13842",
    )
    go_repository(
        name = "org_golang_x_exp_typeparams",
        importpath = "golang.org/x/exp/typeparams",
        sum = "h1:Jw5wfR+h9mnIYH+OtGT2im5wV1YGGDora5vTv/aa5bE=",
        version = "v0.0.0-20221208152030-732eee02a75a",
    )
    go_repository(
        name = "org_golang_x_image",
        importpath = "golang.org/x/image",
        sum = "h1:+qEpEAPhDZ1o0x3tHzZTQDArnOixOzGD9HUJfcg0mb4=",
        version = "v0.0.0-20190802002840-cff245a6509b",
    )
    go_repository(
        name = "org_golang_x_lint",
        importpath = "golang.org/x/lint",
        sum = "h1:VLliZ0d+/avPrXXH+OakdXhpJuEoBZuwh1m2j7U6Iug=",
        version = "v0.0.0-20210508222113-6edffad5e616",
    )
    go_repository(
        name = "org_golang_x_mobile",
        importpath = "golang.org/x/mobile",
        sum = "h1:4+4C/Iv2U4fMZBiMCc98MG1In4gJY5YRhtpDNeDeHWs=",
        version = "v0.0.0-20190719004257-d2bd2a29d028",
    )
    go_repository(
        name = "org_golang_x_mod",
        importpath = "golang.org/x/mod",
<<<<<<< HEAD
        sum = "h1:rmsUpXtvNzj340zd98LZ4KntptpfRHwpFOHG188oHXc=",
        version = "v0.12.0",
=======
        sum = "h1:zY54UmvipHiNd+pm+m0x9KhZ9hl1/7QNMyxXbc6ICqA=",
        version = "v0.17.0",
>>>>>>> 704fa051
    )
    go_repository(
        name = "org_golang_x_net",
        importpath = "golang.org/x/net",
<<<<<<< HEAD
        sum = "h1:BONx9s002vGdD9umnlX1Po8vOZmrgH34qlHcD1MfK14=",
        version = "v0.14.0",
=======
        sum = "h1:d/OCCoBEUq33pjydKrGQhw7IlUPI2Oylr+8qLx49kac=",
        version = "v0.25.0",
>>>>>>> 704fa051
    )
    go_repository(
        name = "org_golang_x_oauth2",
        importpath = "golang.org/x/oauth2",
        sum = "h1:09qnuIAgzdx1XplqJvW6CQqMCtGZykZWcXzPMPUusvI=",
        version = "v0.18.0",
    )
    go_repository(
        name = "org_golang_x_sync",
        importpath = "golang.org/x/sync",
<<<<<<< HEAD
        sum = "h1:ftCYgMx6zT/asHUrPw8BLLscYtGznsLAnjq5RH9P66E=",
        version = "v0.3.0",
=======
        sum = "h1:YsImfSBoP9QPYL0xyKJPq0gcaJdG3rInoqxTWbfQu9M=",
        version = "v0.7.0",
>>>>>>> 704fa051
    )
    go_repository(
        name = "org_golang_x_sys",
        importpath = "golang.org/x/sys",
<<<<<<< HEAD
        sum = "h1:CM0HF96J0hcLAwsHPJZjfdNzs0gftsLfgKt57wWHJ0o=",
        version = "v0.12.0",
=======
        sum = "h1:Od9JTbYCk261bKm4M/mw7AklTlFYIa0bIp9BgSm1S8Y=",
        version = "v0.20.0",
    )
    go_repository(
        name = "org_golang_x_telemetry",
        importpath = "golang.org/x/telemetry",
        sum = "h1:IRJeR9r1pYWsHKTRe/IInb7lYvbBVIqOgsX/u0mbOWY=",
        version = "v0.0.0-20240228155512-f48c80bd79b2",
>>>>>>> 704fa051
    )
    go_repository(
        name = "org_golang_x_term",
        importpath = "golang.org/x/term",
<<<<<<< HEAD
        sum = "h1:F9tnn/DA/Im8nCwm+fX+1/eBwi4qFjRT++MhtVC4ZX0=",
        version = "v0.11.0",
=======
        sum = "h1:VnkxpohqXaOBYJtBmEppKUG6mXpi+4O6purfc2+sMhw=",
        version = "v0.20.0",
>>>>>>> 704fa051
    )
    go_repository(
        name = "org_golang_x_text",
        importpath = "golang.org/x/text",
<<<<<<< HEAD
        sum = "h1:ablQoSUd0tRdKxZewP80B+BaqeKJuVhuRxj/dkrun3k=",
        version = "v0.13.0",
=======
        sum = "h1:h1V/4gjBv8v9cjcR6+AR5+/cIYK5N/WAgiv4xlsEtAk=",
        version = "v0.15.0",
>>>>>>> 704fa051
    )
    go_repository(
        name = "org_golang_x_time",
        importpath = "golang.org/x/time",
<<<<<<< HEAD
        sum = "h1:rg5rLMjNzMS1RkNLzCG38eapWhnYLFYXDXj2gOlr8j4=",
        version = "v0.3.0",
=======
        sum = "h1:o7cqy6amK/52YcAKIPlM3a+Fpj35zvRj2TP+e1xFSfk=",
        version = "v0.5.0",
>>>>>>> 704fa051
    )
    go_repository(
        name = "org_golang_x_tools",
        importpath = "golang.org/x/tools",
<<<<<<< HEAD
        sum = "h1:YW6HUoUmYBpwSgyaGaZq1fHjrBjX1rlpZ54T6mu2kss=",
        version = "v0.12.0",
=======
        sum = "h1:qc0xYgIbsSDt9EyWz05J5wfa7LOVW0YTLOXrqdLAWIw=",
        version = "v0.21.0",
>>>>>>> 704fa051
    )
    go_repository(
        name = "org_golang_x_xerrors",
        importpath = "golang.org/x/xerrors",
        sum = "h1:H2TDz8ibqkAF6YGhCdN3jS9O0/s90v0rJh3X/OLHEUk=",
        version = "v0.0.0-20220907171357-04be3eba64a2",
    )
    go_repository(
        name = "org_gonum_v1_gonum",
        importpath = "gonum.org/v1/gonum",
        sum = "h1:CCXrcPKiGGotvnN6jfUsKk4rRqm7q09/YbKb5xCEvtM=",
        version = "v0.8.2",
    )
    go_repository(
        name = "org_gonum_v1_netlib",
        importpath = "gonum.org/v1/netlib",
        sum = "h1:OE9mWmgKkjJyEmDAAtGMPjXu+YNeGvK9VTSHY6+Qihc=",
        version = "v0.0.0-20190313105609-8cb42192e0e0",
    )
    go_repository(
        name = "org_gonum_v1_plot",
        importpath = "gonum.org/v1/plot",
        sum = "h1:Qh4dB5D/WpoUUp3lSod7qgoyEHbDGPUWjIbnqdqqe1k=",
        version = "v0.0.0-20190515093506-e2840ee46a6b",
    )
    go_repository(
        name = "org_modernc_cc_v3",
        importpath = "modernc.org/cc/v3",
        sum = "h1:QoR1Sn3YWlmA1T4vLaKZfawdVtSiGx8H+cEojbC7v1Q=",
        version = "v3.41.0",
    )
    go_repository(
        name = "org_modernc_cc_v4",
        importpath = "modernc.org/cc/v4",
        sum = "h1:D/gLKtcztomvWbsbvBKo3leKQv+86f+DdqEZBBXhnag=",
        version = "v4.21.0",
    )
    go_repository(
        name = "org_modernc_ccgo_v3",
        importpath = "modernc.org/ccgo/v3",
        sum = "h1:o3OmOqx4/OFnl4Vm3G8Bgmqxnvxnh0nbxeT5p/dWChA=",
        version = "v3.17.0",
    )
    go_repository(
        name = "org_modernc_ccgo_v4",
        importpath = "modernc.org/ccgo/v4",
        sum = "h1:t2CQci84jnxKw3GGnHvjGKjiNZeZqyQx/023spkk4hU=",
        version = "v4.17.3",
    )
    go_repository(
        name = "org_modernc_fileutil",
        importpath = "modernc.org/fileutil",
        sum = "h1:gQ5SIzK3H9kdfai/5x41oQiKValumqNTDXMvKo62HvE=",
        version = "v1.3.0",
    )
    go_repository(
        name = "org_modernc_gc_v2",
        importpath = "modernc.org/gc/v2",
        sum = "h1:9cNzOqPyMJBvrUipmynX0ZohMhcxPtMccYgGOJdOiBw=",
        version = "v2.4.1",
    )
    go_repository(
        name = "org_modernc_gc_v3",
        importpath = "modernc.org/gc/v3",
        sum = "h1:BnN1t+pb1cy61zbvSUV7SeI0PwosMhlAEi/vBY4qxp8=",
        version = "v3.0.0-20240304020402-f0dba7c97c2b",
    )
    go_repository(
        name = "org_modernc_libc",
        importpath = "modernc.org/libc",
        sum = "h1:ZzeUd0dIc/sUtoPTCYIrgypkuzoGzNu6kbEWj2VuEmk=",
        version = "v1.50.5",
    )
    go_repository(
        name = "org_modernc_mathutil",
        importpath = "modernc.org/mathutil",
        sum = "h1:fRe9+AmYlaej+64JsEEhoWuAYBkOtQiMEU7n/XgfYi4=",
        version = "v1.6.0",
    )
    go_repository(
        name = "org_modernc_memory",
        importpath = "modernc.org/memory",
        sum = "h1:IqGTL6eFMaDZZhEWwcREgeMXYwmW83LYW8cROZYkg+E=",
        version = "v1.8.0",
    )
    go_repository(
        name = "org_modernc_opt",
        importpath = "modernc.org/opt",
        sum = "h1:3XOZf2yznlhC+ibLltsDGzABUGVx8J6pnFMS3E4dcq4=",
        version = "v0.1.3",
    )
    go_repository(
        name = "org_modernc_sortutil",
        importpath = "modernc.org/sortutil",
        sum = "h1:jQiD3PfS2REGJNzNCMMaLSp/wdMNieTbKX920Cqdgqc=",
        version = "v1.2.0",
    )
    go_repository(
        name = "org_modernc_sqlite",
        importpath = "modernc.org/sqlite",
        sum = "h1:9RhNMklxJs+1596GNuAX+O/6040bvOwacTxuFcRuQow=",
        version = "v1.29.9",
    )
    go_repository(
        name = "org_modernc_strutil",
        importpath = "modernc.org/strutil",
        sum = "h1:agBi9dp1I+eOnxXeiZawM8F4LawKv4NzGWSaLfyeNZA=",
        version = "v1.2.0",
    )
    go_repository(
        name = "org_modernc_token",
        importpath = "modernc.org/token",
        sum = "h1:Xl7Ap9dKaEs5kLoOQeQmPWevfnk/DM5qcLcYlA8ys6Y=",
        version = "v1.1.0",
    )
    go_repository(
        name = "org_uber_go_atomic",
        importpath = "go.uber.org/atomic",
        sum = "h1:ZvwS0R+56ePWxUNi+Atn9dWONBPp/AUETXlHW0DxSjE=",
        version = "v1.11.0",
    )
    go_repository(
        name = "org_uber_go_goleak",
        importpath = "go.uber.org/goleak",
        sum = "h1:2K3zAYmnTNqV73imy9J1T3WC+gmCePx2hEGkimedGto=",
        version = "v1.3.0",
    )
    go_repository(
        name = "org_uber_go_mock",
        importpath = "go.uber.org/mock",
        sum = "h1:VcM4ZOtdbR4f6VXfiOpwpVJDL6lCReaZ6mw31wqh7KU=",
        version = "v0.4.0",
    )
    go_repository(
        name = "org_uber_go_mock",
        importpath = "go.uber.org/mock",
        sum = "h1:3mUxI1No2/60yUYax92Pt8eNOEecx2D3lcXZh2NEZJo=",
        version = "v0.3.0",
    )
    go_repository(
        name = "org_uber_go_multierr",
        importpath = "go.uber.org/multierr",
        sum = "h1:blXXJkSxSSfBVBlC76pxqeO+LN3aDfLQo+309xJstO0=",
        version = "v1.11.0",
    )
    go_repository(
        name = "org_uber_go_zap",
        importpath = "go.uber.org/zap",
        sum = "h1:aJMhYGrd5QSmlpLMr2MftRKl7t8J8PTZPA732ud/XR8=",
        version = "v1.27.0",
    )<|MERGE_RESOLUTION|>--- conflicted
+++ resolved
@@ -44,12 +44,6 @@
         version = "v1.0.5",
     )
     go_repository(
-        name = "com_github_andybalholm_brotli",
-        importpath = "github.com/andybalholm/brotli",
-        sum = "h1:8uQZIdzKmjc/iuPu7O2ioW48L81FgatrcpfFmiq/cCs=",
-        version = "v1.0.5",
-    )
-    go_repository(
         name = "com_github_antlr_antlr4_runtime_go_antlr",
         importpath = "github.com/antlr/antlr4/runtime/Go/antlr",
         sum = "h1:zvkJv+9Pxm1nnEMcKnShREt4qtduHKz4iw4AB4ul0Ao=",
@@ -72,15 +66,6 @@
         importpath = "github.com/aymerick/douceur",
         sum = "h1:Mv+mAeH1Q+n9Fr+oyamOlAkUNPWPlA8PPGR0QAaYuPk=",
         version = "v0.2.0",
-<<<<<<< HEAD
-    )
-    go_repository(
-        name = "com_github_azure_go_ansiterm",
-        importpath = "github.com/Azure/go-ansiterm",
-        sum = "h1:UQHMgLO+TxOElx5B5HZ4hJQsoJ/PvUvKRhJHDQXO8P8=",
-        version = "v0.0.0-20210617225240-d185dfc1b5a1",
-=======
->>>>>>> 704fa051
     )
     go_repository(
         name = "com_github_bazelbuild_rules_go",
@@ -153,7 +138,6 @@
         importpath = "github.com/chenzhuoyu/base64x",
         sum = "h1:77cEq6EriyTZ0g/qfRdp61a3Uu/AWrgIq2s0ClJV1g0=",
         version = "v0.0.0-20230717121745-296ad89f973d",
-<<<<<<< HEAD
     )
     go_repository(
         name = "com_github_chenzhuoyu_iasm",
@@ -162,20 +146,6 @@
         version = "v0.9.0",
     )
     go_repository(
-        name = "com_github_chzyer_logex",
-        importpath = "github.com/chzyer/logex",
-        sum = "h1:Swpa1K6QvQznwJRcfTfQJmTE72DqScAa40E+fbHEXEE=",
-        version = "v1.1.10",
-=======
->>>>>>> 704fa051
-    )
-    go_repository(
-        name = "com_github_chenzhuoyu_iasm",
-        importpath = "github.com/chenzhuoyu/iasm",
-        sum = "h1:9fhXjVzq5hUy2gkhhgHl95zG2cEAhw9OSGs8toWWAwo=",
-        version = "v0.9.0",
-    )
-    go_repository(
         name = "com_github_chromedp_cdproto",
         importpath = "github.com/chromedp/cdproto",
         sum = "h1:aPflPkRFkVwbW6dmcVqfgwp1i+UWGFH6VgR1Jim5Ygc=",
@@ -210,7 +180,6 @@
         importpath = "github.com/CloudyKit/fastprinter",
         sum = "h1:sR+/8Yb4slttB4vD+b9btVEnWgL3Q00OBTzVT8B9C0c=",
         version = "v0.0.0-20200109182630-33d98a066a53",
-<<<<<<< HEAD
     )
     go_repository(
         name = "com_github_cloudykit_jet_v6",
@@ -221,20 +190,6 @@
     go_repository(
         name = "com_github_cncf_udpa_go",
         importpath = "github.com/cncf/udpa/go",
-        sum = "h1:QQ3GSy+MqSHxm/d8nCtnAiZdYFd45cYZPs8vOOIYKfk=",
-        version = "v0.0.0-20220112060539-c52dc94e7fbe",
-=======
->>>>>>> 704fa051
-    )
-    go_repository(
-        name = "com_github_cloudykit_jet_v6",
-        importpath = "github.com/CloudyKit/jet/v6",
-        sum = "h1:EpcZ6SR9n28BUGtNJSvlBqf90IpjeFr36Tizxhn/oME=",
-        version = "v6.2.0",
-    )
-    go_repository(
-        name = "com_github_cncf_udpa_go",
-        importpath = "github.com/cncf/udpa/go",
         sum = "h1:WBZRG4aNOuI15bLRrCgN8fCq8E5Xuty6jGbmSNEvSsU=",
         version = "v0.0.0-20191209042840-269d4d468f6f",
     )
@@ -289,31 +244,8 @@
     go_repository(
         name = "com_github_decred_dcrd_dcrec_secp256k1_v4",
         importpath = "github.com/decred/dcrd/dcrec/secp256k1/v4",
-<<<<<<< HEAD
-        sum = "h1:YLtO71vCjJRCBcrPMtQ9nqBsqpA1m5sE92cU+pd5Mcc=",
-        version = "v4.0.1",
-    )
-    go_repository(
-        name = "com_github_deepmap_oapi_codegen_v2",
-        importpath = "github.com/deepmap/oapi-codegen/v2",
-        sum = "h1:3TS7w3r+XnjKFXcbFbc16pTWzfTy0OLPkCsutEHjWDA=",
-        version = "v2.0.0",
-    )
-    go_repository(
-        name = "com_github_docker_cli",
-        importpath = "github.com/docker/cli",
-        sum = "h1:lWQbHSHUFs7KraSN2jOJK7zbMS2jNCHI4mt4xUFUVQ4=",
-        version = "v20.10.20+incompatible",
-    )
-    go_repository(
-        name = "com_github_docker_distribution",
-        importpath = "github.com/docker/distribution",
-        sum = "h1:Q50tZOPR6T/hjNsyc9g8/syEs6bk8XXApsHjKukMl68=",
-        version = "v2.8.1+incompatible",
-=======
         sum = "h1:rpfIENRNNilwHwZeG5+P150SMrnNEcHYvcCuK6dPZSg=",
         version = "v4.3.0",
->>>>>>> 704fa051
     )
     go_repository(
         name = "com_github_deepmap_oapi_codegen_v2",
@@ -370,18 +302,6 @@
         version = "v1.2.1-0.20190220221249-0403632d5b90",
     )
     go_repository(
-        name = "com_github_fatih_structs",
-        importpath = "github.com/fatih/structs",
-        sum = "h1:Q7juDM0QtcnhCpeyLGQKyg4TOIghuNXrkL32pHAUMxo=",
-        version = "v1.1.0",
-    )
-    go_repository(
-        name = "com_github_flosch_pongo2_v4",
-        importpath = "github.com/flosch/pongo2/v4",
-        sum = "h1:gv+5Pe3vaSVmiJvh/BZa82b7/00YUGm0PIyVVLop0Hw=",
-        version = "v4.0.2",
-    )
-    go_repository(
         name = "com_github_francoispqt_gojay",
         importpath = "github.com/francoispqt/gojay",
         sum = "h1:d2m3sFjloqoIUQU3TsHBgj6qg/BVGlTBeHDUmyJnXKk=",
@@ -406,21 +326,10 @@
         version = "v1.4.2",
     )
     go_repository(
-        name = "com_github_gabriel_vasile_mimetype",
-        importpath = "github.com/gabriel-vasile/mimetype",
-        sum = "h1:w5qFW6JKBz9Y393Y4q372O9A7cUSequkh1Q7OhCmWKU=",
-        version = "v1.4.2",
-    )
-    go_repository(
         name = "com_github_getkin_kin_openapi",
         importpath = "github.com/getkin/kin-openapi",
-<<<<<<< HEAD
-        sum = "h1:z43njxPmJ7TaPpMSCQb7PN0dEYno4tyBPQcrFdHoLuM=",
-        version = "v0.118.0",
-=======
         sum = "h1:zIik0mRwFNLyvtXK274Q6ut+dPh6nlxBp0x7mNrPhs8=",
         version = "v0.123.0",
->>>>>>> 704fa051
     )
     go_repository(
         name = "com_github_gin_contrib_sse",
@@ -589,15 +498,6 @@
         importpath = "github.com/golang/snappy",
         sum = "h1:yAGX7huGHXlcLOEtBnF4w7FQwA26wojNCwOYAEhLjQM=",
         version = "v0.0.4",
-<<<<<<< HEAD
-    )
-    go_repository(
-        name = "com_github_gomarkdown_markdown",
-        importpath = "github.com/gomarkdown/markdown",
-        sum = "h1:uK3X/2mt4tbSGoHvbLBHUny7CKiuwUip3MArtukol4E=",
-        version = "v0.0.0-20230716120725-531d2d74bc12",
-=======
->>>>>>> 704fa051
     )
     go_repository(
         name = "com_github_gomarkdown_markdown",
@@ -638,13 +538,8 @@
     go_repository(
         name = "com_github_google_uuid",
         importpath = "github.com/google/uuid",
-<<<<<<< HEAD
-        sum = "h1:KjJaJ9iWZ3jOFZIf1Lqf4laDRCasjl0BCmnEGxkdLb4=",
-        version = "v1.3.1",
-=======
         sum = "h1:NIvaJDMOsjHA8n1jAhLSgzrAzy1Hgr+hNrb57e+94F0=",
         version = "v1.6.0",
->>>>>>> 704fa051
     )
     go_repository(
         name = "com_github_googleapis_enterprise_certificate_proxy",
@@ -677,12 +572,6 @@
         version = "v1.0.0",
     )
     go_repository(
-        name = "com_github_gorilla_css",
-        importpath = "github.com/gorilla/css",
-        sum = "h1:BQqNyPTi50JCFMTw/b67hByjMVXZRwGha6wxVGkeihY=",
-        version = "v1.0.0",
-    )
-    go_repository(
         name = "com_github_gorilla_mux",
         importpath = "github.com/gorilla/mux",
         sum = "h1:TuBL49tXwgrFYWhqrNgrUNEY92u81SPhu7sTdzQEiWY=",
@@ -809,18 +698,6 @@
         version = "v1.1.3",
     )
     go_repository(
-        name = "com_github_iris_contrib_schema",
-        importpath = "github.com/iris-contrib/schema",
-        sum = "h1:CPSBLyx2e91H2yJzPuhGuifVRnZBBJ3pCOMbOvPZaTw=",
-        version = "v0.0.6",
-    )
-    go_repository(
-        name = "com_github_joker_jade",
-        importpath = "github.com/Joker/jade",
-        sum = "h1:Qbeh12Vq6BxURXT1qZBRHsDxeURB8ztcL6f3EXSGeHk=",
-        version = "v1.1.3",
-    )
-    go_repository(
         name = "com_github_josharian_intern",
         importpath = "github.com/josharian/intern",
         sum = "h1:vlS4z54oSdjm0bgjRigI+G1HpF+tI+9rE5LLzOg8HmY=",
@@ -863,15 +740,12 @@
         version = "v1.3.0",
     )
     go_repository(
-<<<<<<< HEAD
-=======
         name = "com_github_jung_kurt_gofpdf",
         importpath = "github.com/jung-kurt/gofpdf",
         sum = "h1:PJr+ZMXIecYc1Ey2zucXdR73SMBtgjPgwa31099IMv0=",
         version = "v1.0.3-0.20190309125859-24315acbbda5",
     )
     go_repository(
->>>>>>> 704fa051
         name = "com_github_kataras_blocks",
         importpath = "github.com/kataras/blocks",
         sum = "h1:cF3RDY/vxnSRezc7vLFlQFTYXG/yAr1o7WImJuZbzC4=",
@@ -886,13 +760,8 @@
     go_repository(
         name = "com_github_kataras_iris_v12",
         importpath = "github.com/kataras/iris/v12",
-<<<<<<< HEAD
-        sum = "h1:R5UzUW4MIByBM6tKMG3UqJ7hL1JCEE+dkqQ8L72f6PU=",
-        version = "v12.2.5",
-=======
         sum = "h1:Vx8kDVhO2qepK8w44lBtp+RzN3ld743i+LYPzODJSpQ=",
         version = "v12.2.6-0.20230908161203-24ba4e8933b9",
->>>>>>> 704fa051
     )
     go_repository(
         name = "com_github_kataras_pio",
@@ -933,24 +802,14 @@
     go_repository(
         name = "com_github_klauspost_compress",
         importpath = "github.com/klauspost/compress",
-<<<<<<< HEAD
-        sum = "h1:2mk3MPGNzKyxErAw8YaohYh69+pa4sIQSC0fPGCFR9I=",
-        version = "v1.16.7",
-=======
         sum = "h1:Rnbp4K9EjcDuVuHtd0dgA4qNuv9yKDYKK1ulpJwgrqM=",
         version = "v1.17.0",
->>>>>>> 704fa051
     )
     go_repository(
         name = "com_github_klauspost_cpuid_v2",
         importpath = "github.com/klauspost/cpuid/v2",
-<<<<<<< HEAD
-        sum = "h1:0E5MSMDEoAulmXNFquVs//DdoomxaoTY1kUhbc/qbZg=",
-        version = "v2.2.5",
-=======
         sum = "h1:ZWSB3igEs+d0qvnxR/ZBzXVmxkgt8DdzP6m9pfuVLDM=",
         version = "v2.2.7",
->>>>>>> 704fa051
     )
     go_repository(
         name = "com_github_konsorten_go_windows_terminal_sequences",
@@ -985,13 +844,8 @@
     go_repository(
         name = "com_github_labstack_echo_v4",
         importpath = "github.com/labstack/echo/v4",
-<<<<<<< HEAD
-        sum = "h1:dEpLU2FLg4UVmvCGPuk/APjlH6GDpbEPti61srUUUs4=",
-        version = "v4.11.1",
-=======
         sum = "h1:vDZmA+qNeh1pd/cCkEicDMrjtrnMGQ1QFI9gWN1zGq8=",
         version = "v4.11.4",
->>>>>>> 704fa051
     )
     go_repository(
         name = "com_github_labstack_gommon",
@@ -1068,13 +922,8 @@
     go_repository(
         name = "com_github_mattn_go_isatty",
         importpath = "github.com/mattn/go-isatty",
-<<<<<<< HEAD
-        sum = "h1:JITubQf0MOLdlGRuRq+jtsDlekdYPia9ZFsB8h/APPA=",
-        version = "v0.0.19",
-=======
         sum = "h1:xfD0iDuEKnDkl03q4limB+vH+GxLEtL/jb4xVJSWWEY=",
         version = "v0.0.20",
->>>>>>> 704fa051
     )
     go_repository(
         name = "com_github_mattn_go_runewidth",
@@ -1095,8 +944,6 @@
         version = "v0.0.0-20220512170110-6706a2966875",
     )
     go_repository(
-<<<<<<< HEAD
-=======
         name = "com_github_mdlayher_ethernet",
         importpath = "github.com/mdlayher/ethernet",
         sum = "h1:2oDp6OOhLxQ9JBoUuysVz9UZ9uI6oLUbvAZu0x8o+vE=",
@@ -1115,20 +962,10 @@
         version = "v0.5.1",
     )
     go_repository(
->>>>>>> 704fa051
         name = "com_github_microcosm_cc_bluemonday",
         importpath = "github.com/microcosm-cc/bluemonday",
         sum = "h1:4NEwSfiJ+Wva0VxN5B8OwMicaJvD8r9tlJWm9rtloEg=",
         version = "v1.0.25",
-<<<<<<< HEAD
-    )
-    go_repository(
-        name = "com_github_microsoft_go_winio",
-        importpath = "github.com/Microsoft/go-winio",
-        sum = "h1:slsWYD/zyx7lCXoZVlvQrj0hPTM1HI4+v1sIda2yDvg=",
-        version = "v0.6.0",
-=======
->>>>>>> 704fa051
     )
     go_repository(
         name = "com_github_mitchellh_go_homedir",
@@ -1211,13 +1048,8 @@
     go_repository(
         name = "com_github_oapi_codegen_runtime",
         importpath = "github.com/oapi-codegen/runtime",
-<<<<<<< HEAD
-        sum = "h1:P4rqFX5fMFWqRzY9M/3YF9+aPSPPB06IzP2P7oOxrWo=",
-        version = "v1.0.0",
-=======
         sum = "h1:EXLHh0DXIJnWhdRPN2w4MXAzFyE4CskzhNLUmtpMYro=",
         version = "v1.1.1",
->>>>>>> 704fa051
     )
     go_repository(
         name = "com_github_olekukonko_tablewriter",
@@ -1252,13 +1084,8 @@
     go_repository(
         name = "com_github_pelletier_go_toml_v2",
         importpath = "github.com/pelletier/go-toml/v2",
-<<<<<<< HEAD
-        sum = "h1:uH2qQXheeefCCkuBBSLi7jCiSmj3VRh2+Goq2N7Xxu0=",
-        version = "v2.0.9",
-=======
         sum = "h1:aYUidT7k73Pcl9nb2gScu7NSrKCSHIDE89b3+6Wq+LM=",
         version = "v2.2.2",
->>>>>>> 704fa051
     )
     go_repository(
         name = "com_github_perimeterx_marshmallow",
@@ -1305,13 +1132,8 @@
     go_repository(
         name = "com_github_prometheus_procfs",
         importpath = "github.com/prometheus/procfs",
-<<<<<<< HEAD
-        sum = "h1:jluTpSng7V9hY0O2R9DzzJHYb2xULk9VTR1V1R/k6Bo=",
-        version = "v0.12.0",
-=======
         sum = "h1:Lw4VdGGoKEZilJsayHf0B+9YgLGREba2C6xr+Fdfq6s=",
         version = "v0.14.0",
->>>>>>> 704fa051
     )
     go_repository(
         name = "com_github_quic_go_qpack",
@@ -1320,23 +1142,10 @@
         version = "v0.4.0",
     )
     go_repository(
-<<<<<<< HEAD
-        name = "com_github_quic_go_qtls_go1_20",
-        importpath = "github.com/quic-go/qtls-go1-20",
-        sum = "h1:D33340mCNDAIKBqXuAvexTNMUByrYmFYVfKfDN5nfFs=",
-        version = "v0.4.1",
-    )
-    go_repository(
-        name = "com_github_quic_go_quic_go",
-        importpath = "github.com/quic-go/quic-go",
-        sum = "h1:GYd1iznlKm7dpHD7pOVpUvItgMPo/jrMgDWZhMCecqw=",
-        version = "v0.40.0",
-=======
         name = "com_github_quic_go_quic_go",
         importpath = "github.com/quic-go/quic-go",
         sum = "h1:fLiMNfQVe9q2JvSsiXo4fXOEguXHGGl9+6gLp4RPeZQ=",
         version = "v0.43.1",
->>>>>>> 704fa051
     )
     go_repository(
         name = "com_github_ravenox_go_jsoncommentstrip",
@@ -1393,12 +1202,6 @@
         version = "v2.1.0+incompatible",
     )
     go_repository(
-        name = "com_github_schollz_closestmatch",
-        importpath = "github.com/schollz/closestmatch",
-        sum = "h1:Uel2GXEpJqOWBrlyI+oY9LTiyyjYS17cCYRqP13/SHk=",
-        version = "v2.1.0+incompatible",
-    )
-    go_repository(
         name = "com_github_sergi_go_diff",
         importpath = "github.com/sergi/go-diff",
         sum = "h1:xkr+Oxo4BOQKmkn/B9eMK0g5Kg/983T9DqqPHwYqD+8=",
@@ -1411,8 +1214,6 @@
         version = "v0.0.0-20220729165902-8cddb4f5de06",
     )
     go_repository(
-<<<<<<< HEAD
-=======
         name = "com_github_shurcool_go",
         importpath = "github.com/shurcooL/go",
         sum = "h1:aSISeOcal5irEhJd1M+IrApc0PdcN7e7Aj4yuEnOrfQ=",
@@ -1431,7 +1232,6 @@
         version = "v0.0.0-20200824052919-0d455de96546",
     )
     go_repository(
->>>>>>> 704fa051
         name = "com_github_sirupsen_logrus",
         importpath = "github.com/sirupsen/logrus",
         sum = "h1:dJKuHgqk1NNQlqoA6BTlM1Wf9DOH3NBjQyu0h9+AZZE=",
@@ -1506,13 +1306,8 @@
     go_repository(
         name = "com_github_stretchr_testify",
         importpath = "github.com/stretchr/testify",
-<<<<<<< HEAD
-        sum = "h1:CcVxjf3Q8PM0mHUKJCdn+eZZtm5yQwehR5yeSVQQcUk=",
-        version = "v1.8.4",
-=======
         sum = "h1:HtqpIVDClZ4nwg75+f6Lvsy/wHu+3BoSGCbBAcpTsTg=",
         version = "v1.9.0",
->>>>>>> 704fa051
     )
     go_repository(
         name = "com_github_subosito_gotenv",
@@ -1539,24 +1334,6 @@
         version = "v0.15.1",
     )
     go_repository(
-        name = "com_github_tdewolff_minify_v2",
-        importpath = "github.com/tdewolff/minify/v2",
-        sum = "h1:Q2BqOTmlMjoutkuD/OPCnJUpIqrzT3nRPkw+q+KpXS0=",
-        version = "v2.12.8",
-    )
-    go_repository(
-        name = "com_github_tdewolff_parse_v2",
-        importpath = "github.com/tdewolff/parse/v2",
-        sum = "h1:WrFllrqmzAcrKHzoYgMupqgUBIfBVOb0yscFzDf8bBg=",
-        version = "v2.6.7",
-    )
-    go_repository(
-        name = "com_github_twitchyliquid64_golang_asm",
-        importpath = "github.com/twitchyliquid64/golang-asm",
-        sum = "h1:SU5vSMR7hnwNxj24w34ZyCi/FmDZTkS4MhqMhdFk5YI=",
-        version = "v0.15.1",
-    )
-    go_repository(
         name = "com_github_uber_jaeger_client_go",
         importpath = "github.com/uber/jaeger-client-go",
         sum = "h1:D6wyKGCecFaSRUpo8lCVbaOOb6ThwMmTEbhRwtKR97o=",
@@ -1615,24 +1392,6 @@
         importpath = "github.com/xhit/go-str2duration/v2",
         sum = "h1:lxklc02Drh6ynqX+DdPyp5pCKLUQpRT8bp8Ydu2Bstc=",
         version = "v2.1.0",
-    )
-    go_repository(
-        name = "com_github_yosssi_ace",
-        importpath = "github.com/yosssi/ace",
-        sum = "h1:tUkIP/BLdKqrlrPwcmH0shwEEhTRHoGnc1wFIWmaBUA=",
-        version = "v0.0.5",
-    )
-    go_repository(
-        name = "com_github_vmihailenco_msgpack_v5",
-        importpath = "github.com/vmihailenco/msgpack/v5",
-        sum = "h1:5gO0H1iULLWGhs2H5tbAHIZTV8/cYafcFOr9znI5mJU=",
-        version = "v5.3.5",
-    )
-    go_repository(
-        name = "com_github_vmihailenco_tagparser_v2",
-        importpath = "github.com/vmihailenco/tagparser/v2",
-        sum = "h1:y09buUbR+b5aycVFQs/g70pqKVZNBmxwAhO7/IwNM9g=",
-        version = "v2.0.0",
     )
     go_repository(
         name = "com_github_yosssi_ace",
@@ -1813,10 +1572,6 @@
             "gazelle:resolve go google.golang.org/genproto/googleapis/rpc/status @org_golang_google_genproto_googleapis_rpc//status",
         ],
         importpath = "google.golang.org/grpc",
-<<<<<<< HEAD
-        sum = "h1:uw37EN34aMFFXB2QPW7Tq6tdTbind1GpRxw5aOX3a5k=",
-        version = "v1.57.2",
-=======
         sum = "h1:MUeiw1B2maTVZthpU5xvASfTh3LDbxHd6IJ6QQVU+xM=",
         version = "v1.63.2",
     )
@@ -1825,7 +1580,6 @@
         importpath = "google.golang.org/grpc/cmd/protoc-gen-go-grpc",
         sum = "h1:rNBFJjBCOgVr9pWD7rs/knKL4FRTKgpZmsRfV214zcA=",
         version = "v1.3.0",
->>>>>>> 704fa051
     )
     go_repository(
         name = "org_golang_google_grpc_examples",
@@ -1846,21 +1600,10 @@
         version = "v0.4.0",
     )
     go_repository(
-        name = "org_golang_x_arch",
-        importpath = "golang.org/x/arch",
-        sum = "h1:A8WCeEWhLwPBKNbFi5Wv5UTCBx5zzubnXDlMOFAzFMc=",
-        version = "v0.4.0",
-    )
-    go_repository(
         name = "org_golang_x_crypto",
         importpath = "golang.org/x/crypto",
-<<<<<<< HEAD
-        sum = "h1:tFM/ta59kqch6LlvYnPa0yx5a83cL2nHflFhYKvv9Yk=",
-        version = "v0.12.0",
-=======
         sum = "h1:dIJU/v2J8Mdglj/8rJ6UUOM3Zc9zLZxVZwwxMooUSAI=",
         version = "v0.23.0",
->>>>>>> 704fa051
     )
     go_repository(
         name = "org_golang_x_exp",
@@ -1895,24 +1638,14 @@
     go_repository(
         name = "org_golang_x_mod",
         importpath = "golang.org/x/mod",
-<<<<<<< HEAD
-        sum = "h1:rmsUpXtvNzj340zd98LZ4KntptpfRHwpFOHG188oHXc=",
-        version = "v0.12.0",
-=======
         sum = "h1:zY54UmvipHiNd+pm+m0x9KhZ9hl1/7QNMyxXbc6ICqA=",
         version = "v0.17.0",
->>>>>>> 704fa051
     )
     go_repository(
         name = "org_golang_x_net",
         importpath = "golang.org/x/net",
-<<<<<<< HEAD
-        sum = "h1:BONx9s002vGdD9umnlX1Po8vOZmrgH34qlHcD1MfK14=",
-        version = "v0.14.0",
-=======
         sum = "h1:d/OCCoBEUq33pjydKrGQhw7IlUPI2Oylr+8qLx49kac=",
         version = "v0.25.0",
->>>>>>> 704fa051
     )
     go_repository(
         name = "org_golang_x_oauth2",
@@ -1923,21 +1656,12 @@
     go_repository(
         name = "org_golang_x_sync",
         importpath = "golang.org/x/sync",
-<<<<<<< HEAD
-        sum = "h1:ftCYgMx6zT/asHUrPw8BLLscYtGznsLAnjq5RH9P66E=",
-        version = "v0.3.0",
-=======
         sum = "h1:YsImfSBoP9QPYL0xyKJPq0gcaJdG3rInoqxTWbfQu9M=",
         version = "v0.7.0",
->>>>>>> 704fa051
     )
     go_repository(
         name = "org_golang_x_sys",
         importpath = "golang.org/x/sys",
-<<<<<<< HEAD
-        sum = "h1:CM0HF96J0hcLAwsHPJZjfdNzs0gftsLfgKt57wWHJ0o=",
-        version = "v0.12.0",
-=======
         sum = "h1:Od9JTbYCk261bKm4M/mw7AklTlFYIa0bIp9BgSm1S8Y=",
         version = "v0.20.0",
     )
@@ -1946,51 +1670,30 @@
         importpath = "golang.org/x/telemetry",
         sum = "h1:IRJeR9r1pYWsHKTRe/IInb7lYvbBVIqOgsX/u0mbOWY=",
         version = "v0.0.0-20240228155512-f48c80bd79b2",
->>>>>>> 704fa051
     )
     go_repository(
         name = "org_golang_x_term",
         importpath = "golang.org/x/term",
-<<<<<<< HEAD
-        sum = "h1:F9tnn/DA/Im8nCwm+fX+1/eBwi4qFjRT++MhtVC4ZX0=",
-        version = "v0.11.0",
-=======
         sum = "h1:VnkxpohqXaOBYJtBmEppKUG6mXpi+4O6purfc2+sMhw=",
         version = "v0.20.0",
->>>>>>> 704fa051
     )
     go_repository(
         name = "org_golang_x_text",
         importpath = "golang.org/x/text",
-<<<<<<< HEAD
-        sum = "h1:ablQoSUd0tRdKxZewP80B+BaqeKJuVhuRxj/dkrun3k=",
-        version = "v0.13.0",
-=======
         sum = "h1:h1V/4gjBv8v9cjcR6+AR5+/cIYK5N/WAgiv4xlsEtAk=",
         version = "v0.15.0",
->>>>>>> 704fa051
     )
     go_repository(
         name = "org_golang_x_time",
         importpath = "golang.org/x/time",
-<<<<<<< HEAD
-        sum = "h1:rg5rLMjNzMS1RkNLzCG38eapWhnYLFYXDXj2gOlr8j4=",
-        version = "v0.3.0",
-=======
         sum = "h1:o7cqy6amK/52YcAKIPlM3a+Fpj35zvRj2TP+e1xFSfk=",
         version = "v0.5.0",
->>>>>>> 704fa051
     )
     go_repository(
         name = "org_golang_x_tools",
         importpath = "golang.org/x/tools",
-<<<<<<< HEAD
-        sum = "h1:YW6HUoUmYBpwSgyaGaZq1fHjrBjX1rlpZ54T6mu2kss=",
-        version = "v0.12.0",
-=======
         sum = "h1:qc0xYgIbsSDt9EyWz05J5wfa7LOVW0YTLOXrqdLAWIw=",
         version = "v0.21.0",
->>>>>>> 704fa051
     )
     go_repository(
         name = "org_golang_x_xerrors",
@@ -2123,12 +1826,6 @@
         importpath = "go.uber.org/mock",
         sum = "h1:VcM4ZOtdbR4f6VXfiOpwpVJDL6lCReaZ6mw31wqh7KU=",
         version = "v0.4.0",
-    )
-    go_repository(
-        name = "org_uber_go_mock",
-        importpath = "go.uber.org/mock",
-        sum = "h1:3mUxI1No2/60yUYax92Pt8eNOEecx2D3lcXZh2NEZJo=",
-        version = "v0.3.0",
     )
     go_repository(
         name = "org_uber_go_multierr",
