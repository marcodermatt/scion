// Copyright 2020 Anapaya Systems
//
// Licensed under the Apache License, Version 2.0 (the "License");
// you may not use this file except in compliance with the License.
// You may obtain a copy of the License at
//
//   http://www.apache.org/licenses/LICENSE-2.0
//
// Unless required by applicable law or agreed to in writing, software
// distributed under the License is distributed on an "AS IS" BASIS,
// WITHOUT WARRANTIES OR CONDITIONS OF ANY KIND, either express or implied.
// See the License for the specific language governing permissions and
// limitations under the License.

package daemon

import (
	"context"
	"github.com/scionproto/scion/pkg/experimental/fabrid"
	"github.com/scionproto/scion/pkg/proto/control_plane/experimental"
	"net"
	"time"

	"google.golang.org/grpc"
	"google.golang.org/protobuf/types/known/timestamppb"

	"github.com/scionproto/scion/pkg/addr"
	"github.com/scionproto/scion/pkg/drkey"
	libgrpc "github.com/scionproto/scion/pkg/grpc"
	"github.com/scionproto/scion/pkg/private/common"
	"github.com/scionproto/scion/pkg/private/ctrl/path_mgmt"
	"github.com/scionproto/scion/pkg/private/serrors"
	sdpb "github.com/scionproto/scion/pkg/proto/daemon"
	dkpb "github.com/scionproto/scion/pkg/proto/drkey"
	"github.com/scionproto/scion/pkg/scrypto/cppki"
	"github.com/scionproto/scion/pkg/snet"
	"github.com/scionproto/scion/pkg/snet/path"
	"github.com/scionproto/scion/private/topology"
)

// Service exposes the API to connect to a SCION daemon service.
type Service struct {
	// Address is the address of the SCION daemon to connect to.
	Address string
	// Metrics are the metric counters that should be incremented when using the
	// connector.
	Metrics Metrics
}

func (s Service) Connect(ctx context.Context) (Connector, error) {
	a, err := net.ResolveTCPAddr("tcp", s.Address)
	if err != nil {
		s.Metrics.incConnects(err)
		return nil, serrors.WrapStr("resolving addr", err)
	}
	conn, err := libgrpc.SimpleDialer{}.Dial(ctx, a)
	if err != nil {
		s.Metrics.incConnects(err)
		return nil, serrors.WrapStr("dialing", err)
	}
	s.Metrics.incConnects(nil)
	return grpcConn{conn: conn, metrics: s.Metrics}, nil
}

type grpcConn struct {
	conn    *grpc.ClientConn
	metrics Metrics
}

func (c grpcConn) LocalIA(ctx context.Context) (addr.IA, error) {
	asInfo, err := c.ASInfo(ctx, 0)
	if err != nil {
		return 0, err
	}
	ia := asInfo.IA
	return ia, nil
}

func (c grpcConn) Paths(ctx context.Context, dst, src addr.IA,
	f PathReqFlags) ([]snet.Path, error) {

	client := sdpb.NewDaemonServiceClient(c.conn)
	response, err := client.Paths(ctx, &sdpb.PathsRequest{
		SourceIsdAs:      uint64(src),
		DestinationIsdAs: uint64(dst),
		Hidden:           f.Hidden,
		Refresh:          f.Refresh,
	})
	if err != nil {
		c.metrics.incPaths(err)
		return nil, err
	}
	paths, err := pathResponseToPaths(response.Paths, dst)
	c.metrics.incPaths(err)
	return paths, err
}

func (c grpcConn) ASInfo(ctx context.Context, ia addr.IA) (ASInfo, error) {
	client := sdpb.NewDaemonServiceClient(c.conn)
	response, err := client.AS(ctx, &sdpb.ASRequest{IsdAs: uint64(ia)})
	if err != nil {
		c.metrics.incAS(err)
		return ASInfo{}, err
	}
	c.metrics.incAS(nil)
	return ASInfo{
		IA:  addr.IA(response.IsdAs),
		MTU: uint16(response.Mtu),
	}, nil
}

func (c grpcConn) IFInfo(ctx context.Context,
	_ []common.IFIDType) (map[common.IFIDType]*net.UDPAddr, error) {

	client := sdpb.NewDaemonServiceClient(c.conn)
	response, err := client.Interfaces(ctx, &sdpb.InterfacesRequest{})
	if err != nil {
		c.metrics.incInterface(err)
		return nil, err
	}
	result := make(map[common.IFIDType]*net.UDPAddr)
	for ifID, intf := range response.Interfaces {
		a, err := net.ResolveUDPAddr("udp", intf.Address.Address)
		if err != nil {
			c.metrics.incInterface(err)
			return nil, serrors.WrapStr("parsing reply", err, "raw_uri", intf.Address.Address)
		}
		result[common.IFIDType(ifID)] = a
	}
	c.metrics.incInterface(nil)
	return result, nil
}

func (c grpcConn) SVCInfo(
	ctx context.Context,
	_ []addr.SVC,
) (map[addr.SVC][]string, error) {

	client := sdpb.NewDaemonServiceClient(c.conn)
	response, err := client.Services(ctx, &sdpb.ServicesRequest{})
	if err != nil {
		c.metrics.incServcies(err)
		return nil, err
	}
	result := make(map[addr.SVC][]string)
	for st, si := range response.Services {
		svc := topoServiceTypeToSVCAddr(topology.ServiceTypeFromString(st))
		if svc == addr.SvcNone || len(si.Services) == 0 {
			continue
		}
		var uris []string
		for _, s := range si.GetServices() {
			uris = append(uris, s.GetUri())
		}
		result[svc] = uris
	}
	c.metrics.incServcies(nil)
	return result, nil
}

func (c grpcConn) RevNotification(ctx context.Context, revInfo *path_mgmt.RevInfo) error {
	client := sdpb.NewDaemonServiceClient(c.conn)
	_, err := client.NotifyInterfaceDown(ctx, &sdpb.NotifyInterfaceDownRequest{
		Id:    uint64(revInfo.IfID),
		IsdAs: uint64(revInfo.RawIsdas),
	})
	c.metrics.incIfDown(err)
	return err

}

func (c grpcConn) DRKeyGetASHostKey(ctx context.Context,
	meta drkey.ASHostMeta) (drkey.ASHostKey, error) {

	client := sdpb.NewDaemonServiceClient(c.conn)
	pbReq := asHostMetaToProtoRequest(meta)
	reply, err := client.DRKeyASHost(ctx, pbReq)
	if err != nil {
		return drkey.ASHostKey{}, err
	}
	key, err := getASHostKeyFromReply(reply, meta)
	if err != nil {
		return drkey.ASHostKey{}, err
	}
	return key, nil
}

func (c grpcConn) DRKeyGetHostASKey(ctx context.Context,
	meta drkey.HostASMeta) (drkey.HostASKey, error) {

	client := sdpb.NewDaemonServiceClient(c.conn)
	req := hostASMetaToProtoRequest(meta)
	reply, err := client.DRKeyHostAS(ctx, req)
	if err != nil {
		return drkey.HostASKey{}, err
	}
	key, err := getHostASKeyFromReply(reply, meta)
	if err != nil {
		return drkey.HostASKey{}, err
	}
	return key, nil
}

func (c grpcConn) DRKeyGetHostHostKey(ctx context.Context,
	meta drkey.HostHostMeta) (drkey.HostHostKey, error) {

	client := sdpb.NewDaemonServiceClient(c.conn)
	pbReq := hostHostMetaToProtoRequest(meta)
	reply, err := client.DRKeyHostHost(ctx, pbReq)
	if err != nil {
		return drkey.HostHostKey{}, err
	}
	key, err := getHostHostKeyFromReply(reply, meta)
	if err != nil {
		return drkey.HostHostKey{}, err
	}
	return key, nil
}

func (c grpcConn) Close() error {
	return c.conn.Close()
}

func pathResponseToPaths(paths []*sdpb.Path, dst addr.IA) ([]snet.Path, error) {
	result := make([]snet.Path, 0, len(paths))
	for _, p := range paths {
		cp, err := convertPath(p, dst)
		if err != nil {
			return nil, err
		}
		result = append(result, cp)
	}
	return result, nil
}

func convertPath(p *sdpb.Path, dst addr.IA) (path.Path, error) {
	expiry := time.Unix(p.Expiration.Seconds, int64(p.Expiration.Nanos))
	if len(p.Interfaces) == 0 {
		return path.Path{
			Src: dst,
			Dst: dst,
			Meta: snet.PathMetadata{
				MTU:    uint16(p.Mtu),
				Expiry: expiry,
			},
			DataplanePath: path.Empty{},
		}, nil
	}
	underlayA, err := net.ResolveUDPAddr("udp", p.Interface.Address.Address)
	if err != nil {
		return path.Path{}, serrors.WrapStr("resolving underlay", err)
	}
	interfaces := make([]snet.PathInterface, len(p.Interfaces))
	for i, pi := range p.Interfaces {
		interfaces[i] = snet.PathInterface{
			ID: common.IFIDType(pi.Id),
			IA: addr.IA(pi.IsdAs),
		}
	}
	latency := make([]time.Duration, len(p.Latency))
	for i, v := range p.Latency {
		latency[i] = time.Second*time.Duration(v.Seconds) + time.Duration(v.Nanos)
	}
	geo := make([]snet.GeoCoordinates, len(p.Geo))
	for i, v := range p.Geo {
		geo[i] = snet.GeoCoordinates{
			Latitude:  v.Latitude,
			Longitude: v.Longitude,
			Address:   v.Address,
		}
	}
	linkType := make([]snet.LinkType, len(p.LinkType))
	for i, v := range p.LinkType {
		linkType[i] = linkTypeFromPB(v)
	}

	policyIdentifiers := make([][]*fabrid.Policy, len(p.FabridPolicies))
	for i, v := range p.FabridPolicies {
		policyIdentifiers[i] = fabridPoliciesFromPB(v)
	}

	res := path.Path{
		Src: interfaces[0].IA,
		Dst: dst,
		DataplanePath: path.SCION{
			Raw: p.Raw,
		},
		NextHop: underlayA,
		Meta: snet.PathMetadata{
<<<<<<< HEAD
			Interfaces:     interfaces,
			MTU:            uint16(p.Mtu),
			Expiry:         expiry,
			Latency:        latency,
			Bandwidth:      p.Bandwidth,
			Geo:            geo,
			LinkType:       linkType,
			InternalHops:   p.InternalHops,
			Notes:          p.Notes,
			FabridPolicies: policyIdentifiers,
=======
			Interfaces:      interfaces,
			MTU:             uint16(p.Mtu),
			Expiry:          expiry,
			Latency:         latency,
			Bandwidth:       p.Bandwidth,
			CarbonIntensity: p.CarbonIntensity,
			Geo:             geo,
			LinkType:        linkType,
			InternalHops:    p.InternalHops,
			Notes:           p.Notes,
>>>>>>> 2cd7cc24
		},
	}

	if p.EpicAuths == nil {
		return res, nil
	}
	res.Meta.EpicAuths = snet.EpicAuths{
		AuthPHVF: append([]byte(nil), p.EpicAuths.AuthPhvf...),
		AuthLHVF: append([]byte(nil), p.EpicAuths.AuthLhvf...),
	}
	return res, nil
}

func fabridPoliciesFromPB(fpList *sdpb.FabridPolicies) []*fabrid.Policy {
	pbPolicies := make([]*fabrid.Policy, len(fpList.Policies))
	for i, fp := range fpList.Policies {
		switch fp.PolicyIdentifier.PolicyType {
		case experimental.FABRIDPolicyType_GLOBAL:
			pbPolicies[i] = &fabrid.Policy{
				Type:       fabrid.GlobalPolicy,
				Identifier: fp.PolicyIdentifier.PolicyIdentifier,
				Index:      fabrid.PolicyID(fp.PolicyIndex),
			}
		case experimental.FABRIDPolicyType_LOCAL:
			pbPolicies[i] = &fabrid.Policy{
				Type:       fabrid.LocalPolicy,
				Identifier: fp.PolicyIdentifier.PolicyIdentifier,
				Index:      fabrid.PolicyID(fp.PolicyIndex),
			}
		default:
			continue
		}
	}
	return pbPolicies
}

func linkTypeFromPB(lt sdpb.LinkType) snet.LinkType {
	switch lt {
	case sdpb.LinkType_LINK_TYPE_DIRECT:
		return snet.LinkTypeDirect
	case sdpb.LinkType_LINK_TYPE_MULTI_HOP:
		return snet.LinkTypeMultihop
	case sdpb.LinkType_LINK_TYPE_OPEN_NET:
		return snet.LinkTypeOpennet
	default:
		return snet.LinkTypeUnset
	}
}

func topoServiceTypeToSVCAddr(st topology.ServiceType) addr.SVC {
	switch st {
	case topology.Control:
		return addr.SvcCS
	default:
		return addr.SvcNone
	}
}

func asHostMetaToProtoRequest(meta drkey.ASHostMeta) *sdpb.DRKeyASHostRequest {
	return &sdpb.DRKeyASHostRequest{
		ValTime:    timestamppb.New(meta.Validity),
		ProtocolId: dkpb.Protocol(meta.ProtoId),
		DstIa:      uint64(meta.DstIA),
		SrcIa:      uint64(meta.SrcIA),
		DstHost:    meta.DstHost,
	}
}

func getASHostKeyFromReply(rep *sdpb.DRKeyASHostResponse,
	meta drkey.ASHostMeta) (drkey.ASHostKey, error) {

	err := rep.EpochBegin.CheckValid()
	if err != nil {
		return drkey.ASHostKey{}, serrors.WrapStr("invalid EpochBegin from response", err)
	}
	err = rep.EpochEnd.CheckValid()
	if err != nil {
		return drkey.ASHostKey{}, serrors.WrapStr("invalid EpochEnd from response", err)
	}
	epoch := drkey.Epoch{
		Validity: cppki.Validity{
			NotBefore: rep.EpochBegin.AsTime(),
			NotAfter:  rep.EpochEnd.AsTime(),
		},
	}

	returningKey := drkey.ASHostKey{
		ProtoId: meta.ProtoId,
		SrcIA:   meta.SrcIA,
		DstIA:   meta.DstIA,
		Epoch:   epoch,
		DstHost: meta.DstHost,
	}

	if len(rep.Key) != 16 {
		return drkey.ASHostKey{}, serrors.New("key size in reply is not 16 bytes",
			"len", len(rep.Key))
	}
	copy(returningKey.Key[:], rep.Key)
	return returningKey, nil
}

func hostASMetaToProtoRequest(meta drkey.HostASMeta) *sdpb.DRKeyHostASRequest {
	return &sdpb.DRKeyHostASRequest{
		ValTime:    timestamppb.New(meta.Validity),
		ProtocolId: dkpb.Protocol(meta.ProtoId),
		DstIa:      uint64(meta.DstIA),
		SrcIa:      uint64(meta.SrcIA),
		SrcHost:    meta.SrcHost,
	}
}

func getHostASKeyFromReply(rep *sdpb.DRKeyHostASResponse,
	meta drkey.HostASMeta) (drkey.HostASKey, error) {

	err := rep.EpochBegin.CheckValid()
	if err != nil {
		return drkey.HostASKey{}, serrors.WrapStr("invalid EpochBegin from response", err)
	}
	err = rep.EpochEnd.CheckValid()
	if err != nil {
		return drkey.HostASKey{}, serrors.WrapStr("invalid EpochEnd from response", err)
	}
	epoch := drkey.Epoch{
		Validity: cppki.Validity{
			NotBefore: rep.EpochBegin.AsTime(),
			NotAfter:  rep.EpochEnd.AsTime(),
		},
	}

	returningKey := drkey.HostASKey{
		ProtoId: meta.ProtoId,
		SrcIA:   meta.SrcIA,
		DstIA:   meta.DstIA,
		Epoch:   epoch,
		SrcHost: meta.SrcHost,
	}
	if len(rep.Key) != 16 {
		return drkey.HostASKey{}, serrors.New("key size in reply is not 16 bytes",
			"len", len(rep.Key))
	}
	copy(returningKey.Key[:], rep.Key)
	return returningKey, nil
}

func hostHostMetaToProtoRequest(meta drkey.HostHostMeta) *sdpb.DRKeyHostHostRequest {
	return &sdpb.DRKeyHostHostRequest{
		ValTime:    timestamppb.New(meta.Validity),
		ProtocolId: dkpb.Protocol(meta.ProtoId),
		DstIa:      uint64(meta.DstIA),
		SrcIa:      uint64(meta.SrcIA),
		DstHost:    meta.DstHost,
		SrcHost:    meta.SrcHost,
	}
}

func getHostHostKeyFromReply(rep *sdpb.DRKeyHostHostResponse,
	meta drkey.HostHostMeta) (drkey.HostHostKey, error) {

	err := rep.EpochBegin.CheckValid()
	if err != nil {
		return drkey.HostHostKey{}, serrors.WrapStr("invalid EpochBegin from response", err)
	}
	err = rep.EpochEnd.CheckValid()
	if err != nil {
		return drkey.HostHostKey{}, serrors.WrapStr("invalid EpochEnd from response", err)
	}
	epoch := drkey.Epoch{
		Validity: cppki.Validity{
			NotBefore: rep.EpochBegin.AsTime(),
			NotAfter:  rep.EpochEnd.AsTime(),
		},
	}

	returningKey := drkey.HostHostKey{
		ProtoId: meta.ProtoId,
		SrcIA:   meta.SrcIA,
		DstIA:   meta.DstIA,
		Epoch:   epoch,
		SrcHost: meta.SrcHost,
		DstHost: meta.DstHost,
	}
	if len(rep.Key) != 16 {
		return drkey.HostHostKey{}, serrors.New("key size in reply is not 16 bytes",
			"len", len(rep.Key))
	}
	copy(returningKey.Key[:], rep.Key)
	return returningKey, nil
}<|MERGE_RESOLUTION|>--- conflicted
+++ resolved
@@ -16,14 +16,13 @@
 
 import (
 	"context"
+		"net"
+	"time"
+
+	"google.golang.org/grpc"
+	"google.golang.org/protobuf/types/known/timestamppb"
 	"github.com/scionproto/scion/pkg/experimental/fabrid"
 	"github.com/scionproto/scion/pkg/proto/control_plane/experimental"
-	"net"
-	"time"
-
-	"google.golang.org/grpc"
-	"google.golang.org/protobuf/types/known/timestamppb"
-
 	"github.com/scionproto/scion/pkg/addr"
 	"github.com/scionproto/scion/pkg/drkey"
 	libgrpc "github.com/scionproto/scion/pkg/grpc"
@@ -287,29 +286,17 @@
 		},
 		NextHop: underlayA,
 		Meta: snet.PathMetadata{
-<<<<<<< HEAD
 			Interfaces:     interfaces,
 			MTU:            uint16(p.Mtu),
 			Expiry:         expiry,
 			Latency:        latency,
 			Bandwidth:      p.Bandwidth,
+			CarbonIntensity: p.CarbonIntensity,
 			Geo:            geo,
 			LinkType:       linkType,
 			InternalHops:   p.InternalHops,
 			Notes:          p.Notes,
 			FabridPolicies: policyIdentifiers,
-=======
-			Interfaces:      interfaces,
-			MTU:             uint16(p.Mtu),
-			Expiry:          expiry,
-			Latency:         latency,
-			Bandwidth:       p.Bandwidth,
-			CarbonIntensity: p.CarbonIntensity,
-			Geo:             geo,
-			LinkType:        linkType,
-			InternalHops:    p.InternalHops,
-			Notes:           p.Notes,
->>>>>>> 2cd7cc24
 		},
 	}
 
