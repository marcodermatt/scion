--- conflicted
+++ resolved
@@ -356,10 +356,7 @@
 			LinkType:        linkType,
 			InternalHops:    p.InternalHops,
 			Notes:           p.Notes,
-<<<<<<< HEAD
 			FabridPolicies:  policyIdentifiers,
-=======
->>>>>>> 704fa051
 		},
 	}
 
