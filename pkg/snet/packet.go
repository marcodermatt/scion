--- conflicted
+++ resolved
@@ -349,11 +349,7 @@
 	var (
 		scionLayer slayers.SCION
 		hbhLayer   slayers.HopByHopExtn
-<<<<<<< HEAD
-		e2eLayer   slayers.EndToEndExtnSkipper
-=======
 		e2eLayer   slayers.EndToEndExtn
->>>>>>> 5b6c6402
 		udpLayer   slayers.UDP
 		scmpLayer  slayers.SCMP
 	)
@@ -574,22 +570,6 @@
 	}
 
 	packetLayers = append(packetLayers, &scionLayer)
-<<<<<<< HEAD
-
-	// Payload layers
-	payloadLayers := p.Payload.toLayers(&scionLayer)
-
-	// Add HopByHopExtension
-	if p.HopByHopOption != nil {
-		hbh := &slayers.HopByHopExtn{}
-		hbh.NextHdr = scionLayer.NextHdr
-		scionLayer.NextHdr = slayers.HopByHopClass
-		hbh.Options = []*slayers.HopByHopOption{p.HopByHopOption}
-
-		packetLayers = append(packetLayers, hbh)
-	}
-	packetLayers = append(packetLayers, payloadLayers...)
-=======
 	if p.HbhExtension != nil {
 		packetLayers = append(packetLayers, p.HbhExtension)
 	}
@@ -598,7 +578,6 @@
 	}
 
 	packetLayers = append(packetLayers, p.Payload.toLayers(&scionLayer)...)
->>>>>>> 5b6c6402
 
 	if p.HbhExtension != nil {
 		tmp := scionLayer.NextHdr
@@ -646,13 +625,7 @@
 	// Path contains a SCION forwarding path. This field must not be nil.
 	Path DataplanePath
 	// Payload is the Payload of the message.
-<<<<<<< HEAD
-	Payload Payload
-	// HopByHopOption is an optional hbh extension option
-	HopByHopOption *slayers.HopByHopOption
-=======
 	Payload      Payload
 	HbhExtension *slayers.HopByHopExtn
 	E2eExtension *slayers.EndToEndExtn
->>>>>>> 5b6c6402
 }