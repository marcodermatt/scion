--- conflicted
+++ resolved
@@ -333,6 +333,7 @@
 		var intfs []snet.PathInterface
 		var pathASEntries []seg.ASEntry // ASEntries that on the path, eventually in path order.
 		var epicSegAuths [][]byte
+
 		// Segments are in construction order, regardless of whether they're
 		// up or down segments. We traverse them FROM THE END. So, in reverse
 		// forwarding order for down segments and in forwarding order for
@@ -439,29 +440,17 @@
 	path := Path{
 		SCIONPath: segments.ScionPath(),
 		Metadata: snet.PathMetadata{
-<<<<<<< HEAD
 			Interfaces:     interfaces,
 			MTU:            mtu,
 			Expiry:         segments.ComputeExpTime(),
 			Latency:        staticInfo.Latency,
 			Bandwidth:      staticInfo.Bandwidth,
+			CarbonIntensity: staticInfo.CarbonIntensity,
 			Geo:            staticInfo.Geo,
 			LinkType:       staticInfo.LinkType,
 			InternalHops:   staticInfo.InternalHops,
 			Notes:          staticInfo.Notes,
 			FabridPolicies: policies,
-=======
-			Interfaces:      interfaces,
-			MTU:             mtu,
-			Expiry:          segments.ComputeExpTime(),
-			Latency:         staticInfo.Latency,
-			Bandwidth:       staticInfo.Bandwidth,
-			CarbonIntensity: staticInfo.CarbonIntensity,
-			Geo:             staticInfo.Geo,
-			LinkType:        staticInfo.LinkType,
-			InternalHops:    staticInfo.InternalHops,
-			Notes:           staticInfo.Notes,
->>>>>>> 2cd7cc24
 		},
 		Weight: solution.cost,
 	}
