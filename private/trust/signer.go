// Copyright 2020 Anapaya Systems
//
// Licensed under the Apache License, Version 2.0 (the "License");
// you may not use this file except in compliance with the License.
// You may obtain a copy of the License at
//
//   http://www.apache.org/licenses/LICENSE-2.0
//
// Unless required by applicable law or agreed to in writing, software
// distributed under the License is distributed on an "AS IS" BASIS,
// WITHOUT WARRANTIES OR CONDITIONS OF ANY KIND, either express or implied.
// See the License for the specific language governing permissions and
// limitations under the License.

package trust

import (
	"bytes"
	"context"
	"crypto"
	"crypto/x509"
	"crypto/x509/pkix"
	"fmt"
	"time"

	"google.golang.org/protobuf/proto"

	"github.com/scionproto/scion/pkg/addr"
	"github.com/scionproto/scion/pkg/log"
	"github.com/scionproto/scion/pkg/private/serrors"
	cppb "github.com/scionproto/scion/pkg/proto/control_plane"
	cryptopb "github.com/scionproto/scion/pkg/proto/crypto"
	"github.com/scionproto/scion/pkg/scrypto/cms/protocol"
	"github.com/scionproto/scion/pkg/scrypto/cppki"
	"github.com/scionproto/scion/pkg/scrypto/signed"
	"github.com/scionproto/scion/private/trust/internal/metrics"
)

// Signer is used to sign control plane messages with the AS private key.
type Signer struct {
	PrivateKey    crypto.Signer
	Algorithm     signed.SignatureAlgorithm
	IA            addr.IA
	Subject       pkix.Name
	Chain         []*x509.Certificate
	SubjectKeyID  []byte
	Expiration    time.Time
	TRCID         cppki.TRCID
	ChainValidity cppki.Validity
	InGrace       bool
}

// Sign signs the message with the associated data and returns a SignedMessage protobuf payload. The
// associated data is not included in the header or body of the signed message.
func (s Signer) Sign(
	ctx context.Context,
	msg []byte,
	associatedData ...[]byte,
) (*cryptopb.SignedMessage, error) {

	l := metrics.SignerLabels{}
	now := time.Now()
	if err := s.validate(ctx, now); err != nil {
		metrics.Signer.Sign(l.WithResult(metrics.ErrValidate)).Inc()
		return nil, err
	}

	id := &cppb.VerificationKeyID{
		IsdAs:        uint64(s.IA),
		TrcBase:      uint64(s.TRCID.Base),
		TrcSerial:    uint64(s.TRCID.Serial),
		SubjectKeyId: s.SubjectKeyID,
	}
	rawID, err := proto.Marshal(id)
	if err != nil {
		metrics.Signer.Sign(l.WithResult(metrics.ErrInternal)).Inc()
		return nil, serrors.WrapStr("packing verification_key_id", err)
	}
	hdr := signed.Header{
		SignatureAlgorithm:   s.Algorithm,
		VerificationKeyID:    rawID,
		Timestamp:            now,
		AssociatedDataLength: associatedDataLen(associatedData...),
	}
	signedMsg, err := signed.Sign(hdr, msg, s.PrivateKey, associatedData...)
	if err != nil {
		metrics.Signer.Sign(l.WithResult(metrics.ErrInternal)).Inc()
		return nil, err
	}
	metrics.Signer.Sign(l.WithResult(metrics.Success)).Inc()
	return signedMsg, nil
}

// SignCMS signs the message and returns a CMS/PKCS7 encoded payload.
func (s Signer) SignCMS(ctx context.Context, msg []byte) ([]byte, error) {
	l := metrics.SignerLabels{}
	if err := s.validate(ctx, time.Now()); err != nil {
		metrics.Signer.Sign(l.WithResult(metrics.ErrValidate)).Inc()
		return nil, err
	}

	eci, err := protocol.NewDataEncapsulatedContentInfo(msg)
	if err != nil {
		metrics.Signer.Sign(l.WithResult(metrics.ErrParse)).Inc()
		return nil, err
	}
	sd, err := protocol.NewSignedData(eci)
	if err != nil {
		metrics.Signer.Sign(l.WithResult(metrics.ErrParse)).Inc()
		return nil, err
	}
	if err := sd.AddSignerInfo(s.Chain, s.PrivateKey); err != nil {
		metrics.Signer.Sign(l.WithResult(metrics.ErrInternal)).Inc()
		return nil, err
	}
	encoded, err := sd.ContentInfoDER()
	if err != nil {
		metrics.Signer.Sign(l.WithResult(metrics.ErrInternal)).Inc()
		return nil, err
	}
	metrics.Signer.Sign(l.WithResult(metrics.Success)).Inc()
	return encoded, nil
}

func (s Signer) validate(ctx context.Context, now time.Time) error {
	expDiff := s.Expiration.Sub(now)
	if expDiff < 0 {
		return serrors.New("signer is expired",
			"subject_key_id", fmt.Sprintf("%x", s.SubjectKeyID),
			"expiration", s.Expiration)
	}
	if expDiff < time.Hour {
		log.FromCtx(ctx).Info("Signer expiration time is near",
			"subject_key_id", fmt.Sprintf("%x", s.SubjectKeyID),
			"expiration", s.Expiration)
	}

	return nil
}

<<<<<<< HEAD
func (s Signer) GetExpiration() time.Time {
	return s.Expiration
=======
func (s Signer) Validity() cppki.Validity {
	return cppki.Validity{
		NotBefore: s.ChainValidity.NotBefore,
		NotAfter:  s.Expiration,
	}
>>>>>>> 704fa051
}

func (s Signer) Equal(o Signer) bool {
	return s.IA.Equal(o.IA) &&
		bytes.Equal(s.SubjectKeyID, o.SubjectKeyID) &&
		s.Expiration.Equal(o.Expiration) &&
		s.TRCID == o.TRCID &&
		s.ChainValidity == o.ChainValidity &&
		s.InGrace == o.InGrace
}

// LastExpiring returns the Signer with the latest expiration time that covers
// the given validity. If no signer is found an error is returned.
func LastExpiring[T interface{ Validity() cppki.Validity }](
	signers []T, validity cppki.Validity,
) (T, error) {
	// First find candidates that cover the given period.
	var candidates []T
	for _, s := range signers {
		if s.Validity().Covers(validity) {
			candidates = append(candidates, s)
		}
	}
	if len(candidates) == 0 {
		var zero T
		return zero, serrors.New("no signer covers the given validity")
	}

	latest := candidates[0]
	for _, s := range candidates[1:] {
		if s.Validity().NotAfter.After(latest.Validity().NotAfter) {
			latest = s
		}
	}
	return latest, nil
}

func associatedDataLen(associatedData ...[]byte) int {
	var associatedDataLen int
	for _, d := range associatedData {
		associatedDataLen += len(d)
	}
	return associatedDataLen
}<|MERGE_RESOLUTION|>--- conflicted
+++ resolved
@@ -138,16 +138,11 @@
 	return nil
 }
 
-<<<<<<< HEAD
-func (s Signer) GetExpiration() time.Time {
-	return s.Expiration
-=======
 func (s Signer) Validity() cppki.Validity {
 	return cppki.Validity{
 		NotBefore: s.ChainValidity.NotBefore,
 		NotAfter:  s.Expiration,
 	}
->>>>>>> 704fa051
 }
 
 func (s Signer) Equal(o Signer) bool {
