--- conflicted
+++ resolved
@@ -37,13 +37,10 @@
 	AddSvc(ia addr.IA, svc addr.SVC, a *net.UDPAddr) error
 	DelSvc(ia addr.IA, svc addr.SVC, a *net.UDPAddr) error
 	SetKey(ia addr.IA, index int, key []byte) error
-<<<<<<< HEAD
+	SetPortRange(start, end uint16)
 	AddDRKeySecret(protocolID int32, sv SecretValue) error
 	UpdateFabridPolicies(ipRangePolicies map[uint32][]*PolicyIPRange,
 		interfacePolicies map[uint64]uint32) error
-=======
-	SetPortRange(start, end uint16)
->>>>>>> 704fa051
 }
 
 // BFD is the configuration for the BFD sessions.
