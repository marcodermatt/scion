// Copyright 2020 Anapaya Systems
// Copyright 2023 ETH Zurich
//
// Licensed under the Apache License, Version 2.0 (the "License");
// you may not use this file except in compliance with the License.
// You may obtain a copy of the License at
//
//   http://www.apache.org/licenses/LICENSE-2.0
//
// Unless required by applicable law or agreed to in writing, software
// distributed under the License is distributed on an "AS IS" BASIS,
// WITHOUT WARRANTIES OR CONDITIONS OF ANY KIND, either express or implied.
// See the License for the specific language governing permissions and
// limitations under the License.

package router

import (
	"bytes"
	"context"
	"crypto/rand"
	"crypto/subtle"
	"errors"
	"fmt"
	"hash"
	"hash/fnv"
	"math/big"
	"net"
	"net/netip"
	"strconv"
	"sync"
	"time"

	"github.com/google/gopacket"
	"github.com/google/gopacket/layers"
	"github.com/prometheus/client_golang/prometheus"
	"golang.org/x/net/ipv4"

	"github.com/scionproto/scion/pkg/addr"
	"github.com/scionproto/scion/pkg/drkey"
	"github.com/scionproto/scion/pkg/drkey/specific"
	libepic "github.com/scionproto/scion/pkg/experimental/epic"
	"github.com/scionproto/scion/pkg/experimental/fabrid"
	"github.com/scionproto/scion/pkg/log"
	"github.com/scionproto/scion/pkg/private/serrors"
	"github.com/scionproto/scion/pkg/private/util"
	"github.com/scionproto/scion/pkg/scrypto"
	"github.com/scionproto/scion/pkg/slayers"
	"github.com/scionproto/scion/pkg/slayers/extension"
	"github.com/scionproto/scion/pkg/slayers/path"
	"github.com/scionproto/scion/pkg/slayers/path/empty"
	"github.com/scionproto/scion/pkg/slayers/path/epic"
	"github.com/scionproto/scion/pkg/slayers/path/onehop"
	"github.com/scionproto/scion/pkg/slayers/path/scion"
	"github.com/scionproto/scion/pkg/spao"
	"github.com/scionproto/scion/private/drkey/drkeyutil"
	"github.com/scionproto/scion/private/topology"
	underlayconn "github.com/scionproto/scion/private/underlay/conn"
	"github.com/scionproto/scion/router/bfd"
	"github.com/scionproto/scion/router/control"
)

const (
	// TODO(karampok). Investigate whether that value should be higher.  In
	// theory, PayloadLen in SCION header is 16 bits long, supporting a maximum
	// payload size of 64KB. At the moment we are limited by Ethernet size
	// usually ~1500B, but 9000B to support jumbo frames.
	bufSize = 9000

	// hopFieldDefaultExpTime is the default validity of the hop field
	// and 63 is equivalent to 6h.
	hopFieldDefaultExpTime = 63

	// e2eAuthHdrLen is the length in bytes of added information when a SCMP packet
	// needs to be authenticated: 16B (e2e.option.Len()) + 16B (CMAC_tag.Len()).
	e2eAuthHdrLen = 32
)

type bfdSession interface {
	Run(ctx context.Context) error
	ReceiveMessage(*layers.BFD)
	IsUp() bool
}

// BatchConn is a connection that supports batch reads and writes.
type BatchConn interface {
	ReadBatch(underlayconn.Messages) (int, error)
	WriteTo([]byte, *net.UDPAddr) (int, error)
	WriteBatch(msgs underlayconn.Messages, flags int) (int, error)
	SetToS(tos uint8) error
	Close() error
}

// DataPlane contains a SCION Border Router's forwarding logic. It reads packets
// from multiple sockets, performs routing, and sends them to their destinations
// (after updating the path, if that is needed).
//
// XXX(lukedirtwalker): this is still in development and not feature complete.
// Currently, only the following features are supported:
//   - initializing connections; MUST be done prior to calling Run
type DataPlane struct {
	interfaces        map[uint16]BatchConn
	external          map[uint16]BatchConn
	linkTypes         map[uint16]topology.LinkType
	neighborIAs       map[uint16]addr.IA
	peerInterfaces    map[uint16]uint16
	neighborAddr      map[uint16]*net.UDPAddr
	internal          BatchConn
	internalIP        netip.Addr
	internalNextHops  map[uint16]*net.UDPAddr
	svc               *services
	macFactory        func() hash.Hash
	bfdSessions       map[uint16]bfdSession
	localIA           addr.IA
	mtx               sync.Mutex
	running           bool
	Metrics           *Metrics
	forwardingMetrics map[uint16]forwardingMetrics
	drKeySecrets      [][2]*control.SecretValue
	// determines whether index 0 or index 1 should be overwritten next
	drKeySecretNextOverwrite []uint8
	fabridPolicyMap          map[uint8]uint32

	ExperimentalSCMPAuthentication bool

	// The pool that stores all the packet buffers as described in the design document. See
	// https://github.com/scionproto/scion/blob/master/doc/dev/design/BorderRouter.rst
	packetPool chan []byte
}

var (
	alreadySet                    = errors.New("already set")
	invalidSrcIA                  = errors.New("invalid source ISD-AS")
	invalidDstIA                  = errors.New("invalid destination ISD-AS")
	invalidSrcAddrForTransit      = errors.New("invalid source address for transit pkt")
	cannotRoute                   = errors.New("cannot route, dropping pkt")
	emptyValue                    = errors.New("empty value")
	malformedPath                 = errors.New("malformed path content")
	modifyExisting                = errors.New("modifying a running dataplane is not allowed")
	noSVCBackend                  = errors.New("cannot find internal IP for the SVC")
	unsupportedPathType           = errors.New("unsupported path type")
	unsupportedPathTypeNextHeader = errors.New("unsupported combination")
	noBFDSessionFound             = errors.New("no BFD sessions was found")
	noBFDSessionConfigured        = errors.New("no BFD sessions have been configured")
	errBFDDisabled                = errors.New("BFD is disabled")
	errPeeringEmptySeg0           = errors.New("zero-length segment[0] in peering path")
	errPeeringEmptySeg1           = errors.New("zero-length segment[1] in peering path")
	errPeeringNonemptySeg2        = errors.New("non-zero-length segment[2] in peering path")
	errShortPacket                = errors.New("Packet is too short")
	errBFDSessionDown             = errors.New("bfd session down")
	expiredHop                    = errors.New("expired hop")
	ingressInterfaceInvalid       = errors.New("ingress interface invalid")
	macVerificationFailed         = errors.New("MAC verification failed")
	badPacketSize                 = errors.New("bad packet size")
	slowPathRequired              = errors.New("slow-path required")
	drKeySecretInvalid            = errors.New("no valid drkey secret for provided time period")

	// zeroBuffer will be used to reset the Authenticator option in the
	// scionPacketProcessor.OptAuth
	zeroBuffer = make([]byte, 16)
)

type drkeyProvider interface {
	GetASHostKey(validTime time.Time, dstIA addr.IA, dstAddr addr.Host) (drkey.ASHostKey, error)
	GetKeyWithinAcceptanceWindow(
		validTime time.Time,
		timestamp uint64,
		dstIA addr.IA,
		dstAddr addr.Host,
	) (drkey.ASHostKey, error)
}

// SetIA sets the local IA for the dataplane.
func (d *DataPlane) SetIA(ia addr.IA) error {
	d.mtx.Lock()
	defer d.mtx.Unlock()
	if d.running {
		return modifyExisting
	}
	if ia.IsZero() {
		return emptyValue
	}
	if !d.localIA.IsZero() {
		return alreadySet
	}
	d.localIA = ia
	return nil
}

func (d *DataPlane) initializeDRKey() {
	d.drKeySecrets = make([][2]*control.SecretValue, 3)
	for i := 0; i < 3; i++ {
		d.drKeySecrets[i] = [2]*control.SecretValue{
			{},
			{},
		}
	}
	d.drKeySecretNextOverwrite = make([]uint8, 3)
}

func (d *DataPlane) AddDRKeySecret(protocolID int32, sv control.SecretValue) error {
	d.mtx.Lock()
	defer d.mtx.Unlock()
	if d.drKeySecrets == nil {
		d.initializeDRKey()
	}

	if int(protocolID) > len(d.drKeySecrets) {
		return serrors.New("Error while adding a new drkey. ProtocolID too large",
			"protocolID", protocolID)
	}
	nextOverwrite := d.drKeySecretNextOverwrite[protocolID]
	d.drKeySecrets[protocolID][nextOverwrite] = &sv
	log.Debug("Registered new DRKey", "protocol", protocolID, "from", sv.EpochBegin, "to", sv.EpochEnd)
	// switch nextOverwrite from 0 to 1 or from 1 to 0
	d.drKeySecretNextOverwrite[protocolID] = 1 - nextOverwrite
	return nil
}

func (d *DataPlane) getDRKeySecret(protocolID int32, t time.Time) (*control.SecretValue, error) {
	secrets := d.drKeySecrets[protocolID]
	for _, sv := range secrets {
<<<<<<< HEAD
		if t.After(sv.EpochBegin) && sv.EpochEnd.After(t) {
=======
		if !sv.EpochBegin.After(t) && sv.EpochEnd.After(t) {
>>>>>>> 62518b62
			return sv, nil
		}
	}
	return nil, serrors.WrapStr("Secret was invalid", drKeySecretInvalid, "ts", t)
}

// SetKey sets the key used for MAC verification. The key provided here should
// already be derived as in scrypto.HFMacFactory.
func (d *DataPlane) SetKey(key []byte) error {
	d.mtx.Lock()
	defer d.mtx.Unlock()
	if d.running {
		return modifyExisting
	}
	if len(key) == 0 {
		return emptyValue
	}
	if d.macFactory != nil {
		return alreadySet
	}
	// First check for MAC creation errors.
	if _, err := scrypto.InitMac(key); err != nil {
		return err
	}
	d.macFactory = func() hash.Hash {
		mac, _ := scrypto.InitMac(key)
		return mac
	}
	return nil
}

// AddInternalInterface sets the interface the data-plane will use to
// send/receive traffic in the local AS. This can only be called once; future
// calls will return an error. This can only be called on a not yet running
// dataplane.
func (d *DataPlane) AddInternalInterface(conn BatchConn, ip net.IP) error {
	d.mtx.Lock()
	defer d.mtx.Unlock()
	if d.running {
		return modifyExisting
	}
	if conn == nil {
		return emptyValue
	}
	if d.internal != nil {
		return alreadySet
	}
	if d.interfaces == nil {
		d.interfaces = make(map[uint16]BatchConn)
	}
	d.interfaces[0] = conn
	d.internal = conn
	var ok bool
	d.internalIP, ok = netip.AddrFromSlice(ip)
	if !ok {
		return serrors.New("invalid ip", "ip", ip)
	}
	return nil
}

// AddExternalInterface adds the inter AS connection for the given interface ID.
// If a connection for the given ID is already set this method will return an
// error. This can only be called on a not yet running dataplane.
func (d *DataPlane) AddExternalInterface(ifID uint16, conn BatchConn) error {
	d.mtx.Lock()
	defer d.mtx.Unlock()
	if d.running {
		return modifyExisting
	}
	if conn == nil {
		return emptyValue
	}
	if _, exists := d.external[ifID]; exists {
		return serrors.WithCtx(alreadySet, "ifID", ifID)
	}
	if d.external == nil {
		d.external = make(map[uint16]BatchConn)
	}
	if d.interfaces == nil {
		d.interfaces = make(map[uint16]BatchConn)
	}
	d.interfaces[ifID] = conn
	d.external[ifID] = conn
	return nil
}

// AddNeighborIA adds the neighboring IA for a given interface ID. If an IA for
// the given ID is already set, this method will return an error. This can only
// be called on a yet running dataplane.
func (d *DataPlane) AddNeighborIA(ifID uint16, remote addr.IA) error {
	d.mtx.Lock()
	defer d.mtx.Unlock()
	if d.running {
		return modifyExisting
	}
	if remote.IsZero() {
		return emptyValue
	}
	if _, exists := d.neighborIAs[ifID]; exists {
		return serrors.WithCtx(alreadySet, "ifID", ifID)
	}
	if d.neighborIAs == nil {
		d.neighborIAs = make(map[uint16]addr.IA)
	}
	d.neighborIAs[ifID] = remote
	return nil
}

// AddLinkType adds the link type for a given interface ID. If a link type for
// the given ID is already set, this method will return an error. This can only
// be called on a not yet running dataplane.
func (d *DataPlane) AddLinkType(ifID uint16, linkTo topology.LinkType) error {
	if _, exists := d.linkTypes[ifID]; exists {
		return serrors.WithCtx(alreadySet, "ifID", ifID)
	}
	if d.linkTypes == nil {
		d.linkTypes = make(map[uint16]topology.LinkType)
	}
	d.linkTypes[ifID] = linkTo
	return nil
}

// AddRemotePeer adds the remote peering interface ID for local
// interface ID.  If the link type for the given ID is already set to
// a different type, this method will return an error. This can only
// be called on a not yet running dataplane.
func (d *DataPlane) AddRemotePeer(local, remote uint16) error {
	if t, ok := d.linkTypes[local]; ok && t != topology.Peer {
		return serrors.WithCtx(unsupportedPathType, "type", t)
	}
	if _, exists := d.peerInterfaces[local]; exists {
		return serrors.WithCtx(alreadySet, "local_interface", local)
	}
	if d.peerInterfaces == nil {
		d.peerInterfaces = make(map[uint16]uint16)
	}
	d.peerInterfaces[local] = remote
	return nil
}

// AddExternalInterfaceBFD adds the inter AS connection BFD session.
func (d *DataPlane) AddExternalInterfaceBFD(ifID uint16, conn BatchConn,
	src, dst control.LinkEnd, cfg control.BFD) error {

	d.mtx.Lock()
	defer d.mtx.Unlock()
	if d.running {
		return modifyExisting
	}
	if conn == nil {
		return emptyValue
	}
	var m bfd.Metrics
	if d.Metrics != nil {
		labels := prometheus.Labels{
			"interface":       fmt.Sprint(ifID),
			"isd_as":          d.localIA.String(),
			"neighbor_isd_as": dst.IA.String(),
		}
		m = bfd.Metrics{
			Up:              d.Metrics.InterfaceUp.With(labels),
			StateChanges:    d.Metrics.BFDInterfaceStateChanges.With(labels),
			PacketsSent:     d.Metrics.BFDPacketsSent.With(labels),
			PacketsReceived: d.Metrics.BFDPacketsReceived.With(labels),
		}
	}
	s, err := newBFDSend(conn, src.IA, dst.IA, src.Addr, dst.Addr, ifID, d.macFactory())
	if err != nil {
		return err
	}
	return d.addBFDController(ifID, s, cfg, m)
}

// getInterfaceState checks if there is a bfd session for the input interfaceID and
// returns InterfaceUp if the relevant bfdsession state is up, or if there is no BFD
// session. Otherwise, it returns InterfaceDown.
func (d *DataPlane) getInterfaceState(interfaceID uint16) control.InterfaceState {
	bfdSessions := d.bfdSessions
	if bfdSession, ok := bfdSessions[interfaceID]; ok && !bfdSession.IsUp() {
		return control.InterfaceDown
	}
	return control.InterfaceUp
}

func (d *DataPlane) addBFDController(ifID uint16, s *bfdSend, cfg control.BFD,
	metrics bfd.Metrics) error {

	if cfg.Disable {
		return errBFDDisabled
	}
	if d.bfdSessions == nil {
		d.bfdSessions = make(map[uint16]bfdSession)
	}

	// Generate random discriminator. It can't be zero.
	discInt, err := rand.Int(rand.Reader, big.NewInt(0xfffffffe))
	if err != nil {
		return err
	}
	disc := layers.BFDDiscriminator(uint32(discInt.Uint64()) + 1)
	d.bfdSessions[ifID] = &bfd.Session{
		Sender:                s,
		DetectMult:            layers.BFDDetectMultiplier(cfg.DetectMult),
		DesiredMinTxInterval:  cfg.DesiredMinTxInterval,
		RequiredMinRxInterval: cfg.RequiredMinRxInterval,
		LocalDiscriminator:    disc,
		ReceiveQueueSize:      10,
		Metrics:               metrics,
	}
	return nil
}

// AddSvc adds the address for the given service. This can be called multiple
// times for the same service, with the address added to the list of addresses
// that provide the service.
func (d *DataPlane) AddSvc(svc addr.SVC, a *net.UDPAddr) error {
	d.mtx.Lock()
	defer d.mtx.Unlock()
	if a == nil {
		return emptyValue
	}
	if d.svc == nil {
		d.svc = newServices()
	}
	d.svc.AddSvc(svc, a)
	if d.Metrics != nil {
		labels := serviceMetricLabels(d.localIA, svc)
		d.Metrics.ServiceInstanceChanges.With(labels).Add(1)
		d.Metrics.ServiceInstanceCount.With(labels).Add(1)
	}
	return nil
}

// DelSvc deletes the address for the given service.
func (d *DataPlane) DelSvc(svc addr.SVC, a *net.UDPAddr) error {
	d.mtx.Lock()
	defer d.mtx.Unlock()
	if a == nil {
		return emptyValue
	}
	if d.svc == nil {
		return nil
	}
	d.svc.DelSvc(svc, a)
	if d.Metrics != nil {
		labels := serviceMetricLabels(d.localIA, svc)
		d.Metrics.ServiceInstanceChanges.With(labels).Add(1)
		d.Metrics.ServiceInstanceCount.With(labels).Add(-1)
	}
	return nil
}

// AddNextHop sets the next hop address for the given interface ID. If the
// interface ID already has an address associated this operation fails. This can
// only be called on a not yet running dataplane.
func (d *DataPlane) AddNextHop(ifID uint16, a *net.UDPAddr) error {
	d.mtx.Lock()
	defer d.mtx.Unlock()
	if d.running {
		return modifyExisting
	}
	if a == nil {
		return emptyValue
	}
	if _, exists := d.internalNextHops[ifID]; exists {
		return serrors.WithCtx(alreadySet, "ifID", ifID)
	}
	if d.internalNextHops == nil {
		d.internalNextHops = make(map[uint16]*net.UDPAddr)
	}
	d.internalNextHops[ifID] = a
	return nil
}

// AddNextHopBFD adds the BFD session for the next hop address.
// If the remote ifID belongs to an existing address, the existing
// BFD session will be re-used.
func (d *DataPlane) AddNextHopBFD(ifID uint16, src, dst *net.UDPAddr, cfg control.BFD,
	sibling string) error {

	d.mtx.Lock()
	defer d.mtx.Unlock()
	if d.running {
		return modifyExisting
	}

	if dst == nil {
		return emptyValue
	}

	for k, v := range d.internalNextHops {
		if v.String() == dst.String() {
			if c, ok := d.bfdSessions[k]; ok {
				d.bfdSessions[ifID] = c
				return nil
			}
		}
	}
	var m bfd.Metrics
	if d.Metrics != nil {
		labels := prometheus.Labels{"isd_as": d.localIA.String(), "sibling": sibling}
		m = bfd.Metrics{
			Up:              d.Metrics.SiblingReachable.With(labels),
			StateChanges:    d.Metrics.SiblingBFDStateChanges.With(labels),
			PacketsSent:     d.Metrics.SiblingBFDPacketsSent.With(labels),
			PacketsReceived: d.Metrics.SiblingBFDPacketsReceived.With(labels),
		}
	}

	s, err := newBFDSend(d.internal, d.localIA, d.localIA, src, dst, 0, d.macFactory())
	if err != nil {
		return err
	}
	return d.addBFDController(ifID, s, cfg, m)
}

func (d *DataPlane) UpdateFabridPolicies(policies map[uint8]uint32) error {
	d.mtx.Lock()
	defer d.mtx.Unlock()
	log.Debug("Fabrid policy map has been updated")
	// TODO(rohrerj): check for concurrency issues
	// when an update happens during reading
	d.fabridPolicyMap = policies
	return nil
}

func max(a int, b int) int {
	if a > b {
		return a
	}
	return b
}

type RunConfig struct {
	NumProcessors         int
	NumSlowPathProcessors int
	BatchSize             int
}

func (d *DataPlane) Run(ctx context.Context, cfg *RunConfig) error {
	d.mtx.Lock()
	d.running = true
	d.initMetrics()
	if d.drKeySecrets == nil {
		d.initializeDRKey()
	}
	processorQueueSize := max(
		len(d.interfaces)*cfg.BatchSize/cfg.NumProcessors,
		cfg.BatchSize)

	d.initPacketPool(cfg, processorQueueSize)
	procQs, fwQs, slowQs := initQueues(cfg, d.interfaces, processorQueueSize)

	for ifID, conn := range d.interfaces {
		go func(ifID uint16, conn BatchConn) {
			defer log.HandlePanic()
			d.runReceiver(ifID, conn, cfg, procQs)
		}(ifID, conn)
		go func(ifID uint16, conn BatchConn) {
			defer log.HandlePanic()
			d.runForwarder(ifID, conn, cfg, fwQs[ifID])
		}(ifID, conn)
	}
	for i := 0; i < cfg.NumProcessors; i++ {
		go func(i int) {
			defer log.HandlePanic()
			d.runProcessor(i, procQs[i], fwQs, slowQs[i%cfg.NumSlowPathProcessors])
		}(i)
	}
	for i := 0; i < cfg.NumSlowPathProcessors; i++ {
		go func(i int) {
			defer log.HandlePanic()
			d.runSlowPathProcessor(i, slowQs[i], fwQs)
		}(i)
	}

	for k, v := range d.bfdSessions {
		go func(ifID uint16, c bfdSession) {
			defer log.HandlePanic()
			if err := c.Run(ctx); err != nil && err != bfd.AlreadyRunning {
				log.Error("BFD session failed to start", "ifID", ifID, "err", err)
			}
		}(k, v)
	}

	d.mtx.Unlock()
	<-ctx.Done()
	return nil
}

// initializePacketPool calculates the size of the packet pool based on the
// current dataplane settings and allocates all the buffers
func (d *DataPlane) initPacketPool(cfg *RunConfig, processorQueueSize int) {
	poolSize := len(d.interfaces)*cfg.BatchSize +
		(cfg.NumProcessors+cfg.NumSlowPathProcessors)*(processorQueueSize+1) +
		len(d.interfaces)*(2*cfg.BatchSize)

	log.Debug("Initialize packet pool of size", "poolSize", poolSize)
	d.packetPool = make(chan []byte, poolSize)
	for i := 0; i < poolSize; i++ {
		d.packetPool <- make([]byte, bufSize)
	}
}

// initializes the processing routines and forwarders queues
func initQueues(cfg *RunConfig, interfaces map[uint16]BatchConn,
	processorQueueSize int) ([]chan packet, map[uint16]chan packet,
	[]chan slowPacket) {

	procQs := make([]chan packet, cfg.NumProcessors)
	for i := 0; i < cfg.NumProcessors; i++ {
		procQs[i] = make(chan packet, processorQueueSize)
	}
	slowQs := make([]chan slowPacket, cfg.NumSlowPathProcessors)
	for i := 0; i < cfg.NumSlowPathProcessors; i++ {
		slowQs[i] = make(chan slowPacket, processorQueueSize)
	}
	fwQs := make(map[uint16]chan packet)
	for ifID := range interfaces {
		fwQs[ifID] = make(chan packet, cfg.BatchSize)
	}
	return procQs, fwQs, slowQs
}

type packet struct {
	// The source address. Will be set by the receiver
	srcAddr *net.UDPAddr
	// The address to where we are forwarding the packet.
	// Will be set by the processing routine
	dstAddr *net.UDPAddr
	// The ingress on which this packet arrived. Will be
	// set by the receiver
	ingress   uint16
	rawPacket []byte
	mplsLabel uint8
}

type slowPacket struct {
	packet
	slowPathRequest slowPathRequest
}

func (d *DataPlane) runReceiver(ifID uint16, conn BatchConn, cfg *RunConfig,
	procQs []chan packet) {

	log.Debug("Run receiver for", "interface", ifID)
	randomValue := make([]byte, 16)
	if _, err := rand.Read(randomValue); err != nil {
		panic("Error while generating random value")
	}

	msgs := underlayconn.NewReadMessages(cfg.BatchSize)
	numReusable := 0 // unused buffers from previous loop
	metrics := d.forwardingMetrics[ifID]
	flowIDBuffer := make([]byte, 3)
	hasher := fnv.New32a()

	enqueueForProcessing := func(pkt ipv4.Message) {
		metrics.InputPacketsTotal.Inc()
		metrics.InputBytesTotal.Add(float64(pkt.N))

		srcAddr := pkt.Addr.(*net.UDPAddr)

		procID, err := computeProcID(pkt.Buffers[0],
			cfg.NumProcessors, randomValue, flowIDBuffer, hasher)
		if err != nil {
			log.Debug("Error while computing procID", "err", err)
			d.returnPacketToPool(pkt.Buffers[0])
			metrics.DroppedPacketsInvalid.Inc()
			return
		}
		outPkt := packet{
			rawPacket: pkt.Buffers[0][:pkt.N],
			ingress:   ifID,
			srcAddr:   srcAddr,
		}
		select {
		case procQs[procID] <- outPkt:
		default:
			d.returnPacketToPool(pkt.Buffers[0])
			metrics.DroppedPacketsBusyProcessor.Inc()
		}
	}

	for d.running {
		// collect packets
		for i := 0; i < cfg.BatchSize-numReusable; i++ {
			p := <-d.packetPool
			msgs[i].Buffers[0] = p
		}

		// read batch
		numPkts, err := conn.ReadBatch(msgs)
		numReusable = len(msgs) - numPkts
		if err != nil {
			log.Debug("Error while reading batch", "interfaceID", ifID, "err", err)
			continue
		}
		for _, pkt := range msgs[:numPkts] {
			enqueueForProcessing(pkt)
		}

	}
}

func computeProcID(data []byte, numProcRoutines int, randomValue []byte,
	flowIDBuffer []byte, hasher hash.Hash32) (uint32, error) {

	if len(data) < slayers.CmnHdrLen {
		return 0, errShortPacket
	}
	dstHostAddrLen := slayers.AddrType(data[9] >> 4 & 0xf).Length()
	srcHostAddrLen := slayers.AddrType(data[9] & 0xf).Length()
	addrHdrLen := 2*addr.IABytes + srcHostAddrLen + dstHostAddrLen
	if len(data) < slayers.CmnHdrLen+addrHdrLen {
		return 0, errShortPacket
	}
	copy(flowIDBuffer[0:3], data[1:4])
	flowIDBuffer[0] &= 0xF // the left 4 bits don't belong to the flowID

	hasher.Reset()
	hasher.Write(randomValue)
	hasher.Write(flowIDBuffer[:])
	hasher.Write(data[slayers.CmnHdrLen : slayers.CmnHdrLen+addrHdrLen])
	return hasher.Sum32() % uint32(numProcRoutines), nil
}

func (d *DataPlane) returnPacketToPool(pkt []byte) {
	d.packetPool <- pkt[:cap(pkt)]
}

func (d *DataPlane) runProcessor(id int, q <-chan packet,
	fwQs map[uint16]chan packet, slowQ chan<- slowPacket) {

	log.Debug("Initialize processor with", "id", id)
	processor := newPacketProcessor(d)
	for d.running {
		p, ok := <-q
		if !ok {
			continue
		}
		metrics := d.forwardingMetrics[p.ingress]
		result, err := processor.processPkt(p.rawPacket, p.srcAddr, p.ingress)
		metrics.ProcessedPackets.Inc()
		egress := result.EgressID
		// TODO(jvanbommel): Create a special tosQ here, that does the whole ip header.
		//tosQ <-
		switch {
		case err == nil:
		case errors.Is(err, slowPathRequired):
			select {
			case slowQ <- slowPacket{p, result.SlowPathRequest}:
			default:
				metrics.DroppedPacketsBusySlowPath.Inc()
				d.returnPacketToPool(p.rawPacket)
			}
			continue
		default:
			log.Debug("Error processing packet", "err", err)
			metrics.DroppedPacketsInvalid.Inc()
			d.returnPacketToPool(p.rawPacket)
			continue
		}
		if result.OutPkt == nil { // e.g. BFD case no message is forwarded
			d.returnPacketToPool(p.rawPacket)
			continue
		}
		fwCh, ok := fwQs[egress]
		if !ok {
			log.Debug("Error determining forwarder. Egress is invalid", "egress", egress)
			metrics.DroppedPacketsInvalid.Inc()
			d.returnPacketToPool(p.rawPacket)
			continue
		}
		p.rawPacket = result.OutPkt
		p.dstAddr = result.OutAddr
		p.mplsLabel = uint8(processor.mplsLabel)

		select {
		case fwCh <- p:
		default:
			d.returnPacketToPool(p.rawPacket)
			metrics.DroppedPacketsBusyForwarder.Inc()
		}

	}
}

func (d *DataPlane) runSlowPathProcessor(id int, q <-chan slowPacket,
	fwQs map[uint16]chan packet) {

	log.Debug("Initialize slow-path processor with", "id", id)
	processor := newSlowPathProcessor(d)
	for d.running {
		p, ok := <-q
		if !ok {
			continue
		}
		metrics := d.forwardingMetrics[p.packet.ingress]
		res, err := processor.processPacket(p)
		if err != nil {
			log.Debug("Error processing packet", "err", err)
			metrics.DroppedPacketsInvalid.Inc()
			d.returnPacketToPool(p.packet.rawPacket)
			continue
		}
		p.packet.dstAddr = res.OutAddr
		p.packet.rawPacket = res.OutPkt

		fwCh, ok := fwQs[res.EgressID]
		if !ok {
			log.Debug("Error determining forwarder. Egress is invalid", "egress", res.EgressID)
			d.returnPacketToPool(p.packet.rawPacket)
			continue
		}
		select {
		case fwCh <- p.packet:
		default:
			d.returnPacketToPool(p.packet.rawPacket)
		}
	}
}

func newSlowPathProcessor(d *DataPlane) *slowPathPacketProcessor {
	p := &slowPathPacketProcessor{
		d:              d,
		buffer:         gopacket.NewSerializeBuffer(),
		macInputBuffer: make([]byte, spao.MACBufferSize),
		drkeyProvider: &drkeyutil.FakeProvider{
			EpochDuration:    drkeyutil.LoadEpochDuration(),
			AcceptanceWindow: drkeyutil.LoadAcceptanceWindow(),
		},
		optAuth:      slayers.PacketAuthOption{EndToEndOption: new(slayers.EndToEndOption)},
		validAuthBuf: make([]byte, 16),
	}
	p.scionLayer.RecyclePaths()
	return p
}

type slowPathPacketProcessor struct {
	d         *DataPlane
	ingressID uint16
	rawPkt    []byte
	srcAddr   *net.UDPAddr
	buffer    gopacket.SerializeBuffer

	scionLayer slayers.SCION
	hbhLayer   slayers.HopByHopExtnSkipper
	e2eLayer   slayers.EndToEndExtnSkipper
	lastLayer  gopacket.DecodingLayer
	path       *scion.Raw

	// macInputBuffer avoid allocating memory during processing.
	macInputBuffer []byte

	// optAuth is a reusable Packet Authenticator Option
	optAuth slayers.PacketAuthOption
	// validAuthBuf is a reusable buffer for the authentication tag
	// to be used in the hasValidAuth() method.
	validAuthBuf []byte

	// DRKey key derivation for SCMP authentication
	drkeyProvider drkeyProvider
}

func (p *slowPathPacketProcessor) reset() {
	if err := p.buffer.Clear(); err != nil {
		log.Debug("Error while clearing buffer", "err", err)
	}
	p.path = nil
	p.hbhLayer = slayers.HopByHopExtnSkipper{}
	p.e2eLayer = slayers.EndToEndExtnSkipper{}
}

func (p *slowPathPacketProcessor) processPacket(pkt slowPacket) (processResult, error) {
	var err error
	p.reset()
	p.ingressID = pkt.ingress
	p.srcAddr = pkt.srcAddr
	p.rawPkt = pkt.rawPacket

	p.lastLayer, err = decodeLayers(pkt.rawPacket, &p.scionLayer, &p.hbhLayer, &p.e2eLayer)
	if err != nil {
		return processResult{}, err
	}
	pathType := p.scionLayer.PathType
	switch pathType {
	case scion.PathType:
		var ok bool
		p.path, ok = p.scionLayer.Path.(*scion.Raw)
		if !ok {
			return processResult{}, malformedPath
		}
	case epic.PathType:
		epicPath, ok := p.scionLayer.Path.(*epic.Path)
		if !ok {
			return processResult{}, malformedPath
		}
		p.path = epicPath.ScionPath
		if p.path == nil {
			return processResult{}, malformedPath
		}
	default:
		//unsupported path type
		return processResult{}, serrors.New("Path type not supported for slow-path",
			"type", pathType)
	}
	switch pkt.slowPathRequest.typ {
	case slowPathSCMP: //SCMP
		s := pkt.slowPathRequest
		var layer gopacket.SerializableLayer
		switch s.scmpType {
		case slayers.SCMPTypeParameterProblem:
			layer = &slayers.SCMPParameterProblem{Pointer: s.pointer}
		case slayers.SCMPTypeDestinationUnreachable:
			layer = &slayers.SCMPDestinationUnreachable{}
		case slayers.SCMPTypeExternalInterfaceDown:
			layer = &slayers.SCMPExternalInterfaceDown{IA: s.ia,
				IfID: uint64(s.interfaceId)}
		case slayers.SCMPTypeInternalConnectivityDown:
			layer = &slayers.SCMPInternalConnectivityDown{IA: s.ia,
				Ingress: uint64(s.ingressId), Egress: uint64(s.egressId)}
		}
		return p.packSCMP(s.scmpType, s.code, layer, s.cause)

	case slowPathRouterAlert: //Traceroute
		return p.handleSCMPTraceRouteRequest(pkt.slowPathRequest.interfaceId)
	default:
		panic("Unsupported slow-path type")
	}
}

func (d *DataPlane) runForwarder(ifID uint16, conn BatchConn,
	cfg *RunConfig, c <-chan packet) {

	log.Debug("Initialize forwarder for", "interface", ifID)
	writeMsgs := make(underlayconn.Messages, 1)
	for i := range writeMsgs {
		writeMsgs[i].Buffers = make([][]byte, 1)
	}
	metrics := d.forwardingMetrics[ifID]

	//remaining := 0
	lastToS := uint8(0)
	for d.running {
		pkt := <-c
		writeMsgs[0].Buffers[0] = pkt.rawPacket
		writeMsgs[0].Addr = nil
		if pkt.dstAddr != nil {
			writeMsgs[0].Addr = pkt.dstAddr
		}
		if pkt.mplsLabel != lastToS {
			// we have to update our ToS value
			lastToS = pkt.mplsLabel
			_ = conn.SetToS(lastToS)
		}
		written, err := conn.WriteBatch(writeMsgs, 0)
		if err != nil {
			log.Debug("error", "err", err)
		}
		if written < 0 {
			// WriteBatch returns -1 on error, we just consider this as
			// 0 packets written
			written = 0
		}
		writtenBytes := 0
		for i := range writeMsgs[:written] {
			writtenBytes += len(writeMsgs[i].Buffers[0])
			d.returnPacketToPool(writeMsgs[i].Buffers[0])
		}
		metrics.OutputPacketsTotal.Add(float64(written))
		metrics.OutputBytesTotal.Add(float64(writtenBytes))

		if written != 1 {
			metrics.DroppedPacketsInvalid.Inc()
			d.returnPacketToPool(writeMsgs[written].Buffers[0])
		}
	}
}

func readUpTo(c <-chan packet, n int, needsBlocking bool, msg []ipv4.Message) int {
	assign := func(p packet, m *ipv4.Message) {
		m.Buffers[0] = p.rawPacket
		m.Addr = nil
		if p.dstAddr != nil {
			m.Addr = p.dstAddr
		}
	}
	i := 0
	if needsBlocking {
		p, ok := <-c
		if !ok {
			return i
		}
		assign(p, &msg[i])
		i++
	}

	for ; i < n; i++ {
		select {
		case p, ok := <-c:
			if !ok {
				return i
			}
			assign(p, &msg[i])
		default:
			return i
		}

	}
	return i
}

// initMetrics initializes the metrics related to packet forwarding. The
// counters are already instantiated for all the relevant interfaces so this
// will not have to be repeated during packet forwarding.
func (d *DataPlane) initMetrics() {
	d.forwardingMetrics = make(map[uint16]forwardingMetrics)
	labels := interfaceToMetricLabels(0, d.localIA, d.neighborIAs)
	d.forwardingMetrics[0] = initForwardingMetrics(d.Metrics, labels)
	for id := range d.external {
		if _, notOwned := d.internalNextHops[id]; notOwned {
			continue
		}
		labels = interfaceToMetricLabels(id, d.localIA, d.neighborIAs)
		d.forwardingMetrics[id] = initForwardingMetrics(d.Metrics, labels)
	}
}

type processResult struct {
	EgressID        uint16
	OutAddr         *net.UDPAddr
	OutPkt          []byte
	SlowPathRequest slowPathRequest
}

func newPacketProcessor(d *DataPlane) *scionPacketProcessor {
	p := &scionPacketProcessor{
		d:      d,
		buffer: gopacket.NewSerializeBuffer(),
		mac:    d.macFactory(),
		macInputBuffer: make([]byte, max(path.MACBufferSize,
			max(libepic.MACBufferSize, fabrid.FabridMacInputSize))),
	}
	p.scionLayer.RecyclePaths()
	return p
}

func (p *scionPacketProcessor) reset() error {
	p.rawPkt = nil
	p.srcAddr = nil
	p.ingressID = 0
	//p.scionLayer // cannot easily be reset
	p.path = nil
	p.hopField = path.HopField{}
	p.infoField = path.InfoField{}
	p.effectiveXover = false
	p.peering = false
	if err := p.buffer.Clear(); err != nil {
		return serrors.WrapStr("Failed to clear buffer", err)
	}
	p.mac.Reset()
	p.cachedMac = nil
	// Reset hbh layer
	p.hbhLayer = slayers.HopByHopExtn{}
	// Reset e2e layer
	p.e2eLayer = slayers.EndToEndExtnSkipper{}
	p.identifier = nil
	p.fabrid = nil
	p.mplsLabel = 0
	return nil
}

var nullByte = [16]byte{}

func (dp *DataPlane) deriveASToASKey(protocolID int32, t time.Time, srcAS addr.IA) ([16]byte, error) {
	d := specific.Deriver{}
	secret, err := dp.getDRKeySecret(protocolID, t)
	if err != nil {
		return nullByte, err
	}
	asToAsKey, err := d.DeriveLevel1(srcAS, secret.Key)
	if err != nil {
		return nullByte, err
	}
	return asToAsKey, nil
}

func (dp *DataPlane) deriveASToHostKey(protocolID int32, t time.Time, srcAS addr.IA, src string) ([16]byte, error) {
	d := specific.Deriver{}
	asToAsKey, err := dp.deriveASToASKey(protocolID, t, srcAS)
	if err != nil {
		return nullByte, err
	}
	asToHostKey, err := d.DeriveASHost(src, asToAsKey)
	if err != nil {
		return nullByte, err
	}

	return asToHostKey, nil
}

func (p *scionPacketProcessor) processFabrid() error {
	meta := p.fabrid.HopfieldMetadata[0]
	src, err := p.scionLayer.SrcAddr()
	if err != nil {
		return err
	}
	var key [16]byte
	if p.fabrid.HopfieldMetadata[0].ASLevelKey {
		key, err = p.d.deriveASToASKey(int32(drkey.FABRID), p.identifier.Timestamp,
			p.scionLayer.SrcIA)
	} else {
		key, err = p.d.deriveASToHostKey(int32(drkey.FABRID), p.identifier.Timestamp,
			p.scionLayer.SrcIA, src.String())
	}
	if err != nil {
		return err
	}
	policyID, err := fabrid.ComputePolicyID(&meta, p.identifier, key[:])
	if err != nil {
		return err
	}
	//TODO(jvanbommel):
	//mplsLabel, found := p.d.fabridPolicyMap[policyID.ID]
	//if !found {
	//	return serrors.New("Provided policyID is invalid", "policyID", policyID, "id", p.identifier)
	//}
	p.mplsLabel = uint32(3)
	log.Info("Received packet that should be processed with fabrid ", "policy", policyID)
	err = fabrid.VerifyAndUpdate(&meta, p.identifier, &p.scionLayer, p.macInputBuffer, key[:], p.cachedMac[:6])
	if err != nil {
		return err
	}
	return nil
}

func (p *scionPacketProcessor) processHbhOptions() error {
	var err error
	for _, opt := range p.hbhLayer.Options {
		switch opt.OptType {
		case slayers.OptTypeIdentifier:
			if p.identifier != nil {
				return serrors.New("Identifier HBH option provided multiple times")
			}
			p.identifier, err = extension.ParseIdentifierOption(opt, p.infoField.Timestamp)
			if err != nil {
				return err
			}
		case slayers.OptTypeFabrid:
			fmt.Println("here22")
			if p.fabrid != nil {
				return serrors.New("FABRID HBH option provided multiple times")
			}
			if p.identifier == nil {
				return serrors.New("Identifier HBH option must be present when using FABRID")
			}
			fabrid, err := extension.ParseFabridOptionCurrentHop(opt, &p.path.Base)
			if err != nil {
				return err
			}
			if fabrid.HopfieldMetadata[0].FabridEnabled {
				fmt.Println("enabled")
				p.fabrid = fabrid
				if err = p.processFabrid(); err != nil {
					return err
				}
			}
			fmt.Println("here33")
		default:
		}
	}
	return err
}

func (p *scionPacketProcessor) processPkt(rawPkt []byte,
	srcAddr *net.UDPAddr, ingressID uint16) (processResult, error) {

	if err := p.reset(); err != nil {
		return processResult{}, err
	}
	p.rawPkt = rawPkt
	p.srcAddr = srcAddr
	p.ingressID = ingressID

	// parse SCION header and skip extensions;
	var err error
	p.lastLayer, err = decodeLayers(p.rawPkt, &p.scionLayer, &p.hbhLayer, &p.e2eLayer)
	if err != nil {
		return processResult{}, err
	}
	pld := p.lastLayer.LayerPayload()

	pathType := p.scionLayer.PathType
	switch pathType {
	case empty.PathType:
		if p.lastLayer.NextLayerType() == layers.LayerTypeBFD {
			return processResult{}, p.processIntraBFD(pld)
		}
		return processResult{}, serrors.WithCtx(unsupportedPathTypeNextHeader,
			"type", pathType, "header", nextHdr(p.lastLayer))
	case onehop.PathType:
		if p.lastLayer.NextLayerType() == layers.LayerTypeBFD {
			ohp, ok := p.scionLayer.Path.(*onehop.Path)
			if !ok {
				return processResult{}, malformedPath
			}
			return processResult{}, p.processInterBFD(ohp, pld)
		}
		return p.processOHP()
	case scion.PathType:
		return p.processSCION()
	case epic.PathType:
		return p.processEPIC()
	default:
		return processResult{}, serrors.WithCtx(unsupportedPathType, "type", pathType)
	}
}

func (p *scionPacketProcessor) processInterBFD(oh *onehop.Path, data []byte) error {
	if len(p.d.bfdSessions) == 0 {
		return noBFDSessionConfigured
	}

	bfd := &p.bfdLayer
	if err := bfd.DecodeFromBytes(data, gopacket.NilDecodeFeedback); err != nil {
		return err
	}

	if v, ok := p.d.bfdSessions[p.ingressID]; ok {
		v.ReceiveMessage(bfd)
		return nil
	}

	return noBFDSessionFound
}

func (p *scionPacketProcessor) processIntraBFD(data []byte) error {
	if len(p.d.bfdSessions) == 0 {
		return noBFDSessionConfigured
	}

	bfd := &p.bfdLayer
	if err := bfd.DecodeFromBytes(data, gopacket.NilDecodeFeedback); err != nil {
		return err
	}

	ifID := uint16(0)
	for k, v := range p.d.internalNextHops {
		if bytes.Equal(v.IP, p.srcAddr.IP) && v.Port == p.srcAddr.Port {
			ifID = k
			break
		}
	}

	if v, ok := p.d.bfdSessions[ifID]; ok {
		v.ReceiveMessage(bfd)
		return nil
	}

	return noBFDSessionFound
}

func (p *scionPacketProcessor) processSCION() (processResult, error) {

	var ok bool
	p.path, ok = p.scionLayer.Path.(*scion.Raw)
	if !ok {
		// TODO(lukedirtwalker) parameter problem invalid path?
		return processResult{}, malformedPath
	}
	return p.process()
}

func (p *scionPacketProcessor) processEPIC() (processResult, error) {

	epicPath, ok := p.scionLayer.Path.(*epic.Path)
	if !ok {
		return processResult{}, malformedPath
	}

	p.path = epicPath.ScionPath
	if p.path == nil {
		return processResult{}, malformedPath
	}

	isPenultimate := p.path.IsPenultimateHop()
	isLast := p.path.IsLastHop()

	result, err := p.process()
	if err != nil {
		return result, err
	}

	if isPenultimate || isLast {
		firstInfo, err := p.path.GetInfoField(0)
		if err != nil {
			return processResult{}, err
		}

		timestamp := time.Unix(int64(firstInfo.Timestamp), 0)
		err = libepic.VerifyTimestamp(timestamp, epicPath.PktID.Timestamp, time.Now())
		if err != nil {
			// TODO(mawyss): Send back SCMP packet
			return processResult{}, err
		}

		HVF := epicPath.PHVF
		if isLast {
			HVF = epicPath.LHVF
		}
		err = libepic.VerifyHVF(p.cachedMac, epicPath.PktID,
			&p.scionLayer, firstInfo.Timestamp, HVF, p.macInputBuffer[:libepic.MACBufferSize])
		if err != nil {
			// TODO(mawyss): Send back SCMP packet
			return processResult{}, err
		}
	}

	return result, nil
}

// scionPacketProcessor processes packets. It contains pre-allocated per-packet
// mutable state and context information which should be reused.
type scionPacketProcessor struct {
	// d is a reference to the dataplane instance that initiated this processor.
	d *DataPlane
	// ingressID is the interface ID this packet came in, determined from the
	// socket.
	ingressID uint16
	// rawPkt is the raw packet, it is updated during processing to contain the
	// message to send out.
	rawPkt []byte
	// srcAddr is the source address of the packet
	srcAddr *net.UDPAddr
	// buffer is the buffer that can be used to serialize gopacket layers.
	buffer gopacket.SerializeBuffer
	// mac is the hasher for the MAC computation.
	mac hash.Hash

	// scionLayer is the SCION gopacket layer.
	scionLayer slayers.SCION
	hbhLayer   slayers.HopByHopExtn
	e2eLayer   slayers.EndToEndExtnSkipper
	// last is the last parsed layer, i.e. either &scionLayer, &hbhLayer or &e2eLayer
	lastLayer gopacket.DecodingLayer

	// path is the raw SCION path. Will be set during processing.
	path *scion.Raw
	// hopField is the current hopField field, is updated during processing.
	hopField path.HopField
	// infoField is the current infoField field, is updated during processing.
	infoField path.InfoField
	// effectiveXover indicates if a cross-over segment change was done during processing.
	effectiveXover bool
	// peering indicates that the hop field being processed is a peering hop field.
	peering bool

	// cachedMac contains the full 16 bytes of the MAC. Will be set during processing.
	// For a hop performing an Xover, it is the MAC corresponding to the down segment.
	cachedMac []byte
	// macInputBuffer avoid allocating memory during processing.
	macInputBuffer []byte

	// bfdLayer is reusable buffer for parsing BFD messages
	bfdLayer layers.BFD

	identifier *extension.IdentifierOption
	fabrid     *extension.FabridOption
	mplsLabel  uint32
}

type slowPathType int

const (
	slowPathSCMP slowPathType = iota
	slowPathRouterAlert
)

type slowPathRequest struct {
	typ      slowPathType
	scmpType slayers.SCMPType
	code     slayers.SCMPCode
	cause    error

	// The parameters. Only those used for that particular mode and
	// type will be valid.

	pointer     uint16
	ia          addr.IA
	interfaceId uint16
	ingressId   uint16
	egressId    uint16
}

func (p *slowPathPacketProcessor) packSCMP(
	typ slayers.SCMPType,
	code slayers.SCMPCode,
	scmpP gopacket.SerializableLayer,
	cause error,
) (processResult, error) {

	// check invoking packet was an SCMP error:
	if p.lastLayer.NextLayerType() == slayers.LayerTypeSCMP {
		var scmpLayer slayers.SCMP
		err := scmpLayer.DecodeFromBytes(p.lastLayer.LayerPayload(), gopacket.NilDecodeFeedback)
		if err != nil {
			return processResult{}, serrors.WrapStr("decoding SCMP layer", err)
		}
		if !scmpLayer.TypeCode.InfoMsg() {
			return processResult{}, serrors.WrapStr("SCMP error for SCMP error pkt -> DROP", cause)
		}
	}

	rawSCMP, err := p.prepareSCMP(typ, code, scmpP, cause)
	if rawSCMP != nil {
		p.rawPkt = p.rawPkt[:len(rawSCMP)]
		copy(p.rawPkt, rawSCMP)
	}

	return processResult{OutPkt: p.rawPkt, EgressID: p.ingressID, OutAddr: p.srcAddr}, err
}

func (p *scionPacketProcessor) parsePath() (processResult, error) {
	var err error
	p.hopField, err = p.path.GetCurrentHopField()
	if err != nil {
		// TODO(lukedirtwalker) parameter problem invalid path?
		return processResult{}, err
	}
	p.infoField, err = p.path.GetCurrentInfoField()
	if err != nil {
		// TODO(lukedirtwalker) parameter problem invalid path?
		return processResult{}, err
	}
	return processResult{}, nil
}

func determinePeer(pathMeta scion.MetaHdr, inf path.InfoField) (bool, error) {
	if !inf.Peer {
		return false, nil
	}

	if pathMeta.SegLen[0] == 0 {
		return false, errPeeringEmptySeg0
	}
	if pathMeta.SegLen[1] == 0 {
		return false, errPeeringEmptySeg1

	}
	if pathMeta.SegLen[2] != 0 {
		return false, errPeeringNonemptySeg2
	}

	// The peer hop fields are the last hop field on the first path
	// segment (at SegLen[0] - 1) and the first hop field of the second
	// path segment (at SegLen[0]). The below check applies only
	// because we already know this is a well-formed peering path.
	currHF := pathMeta.CurrHF
	segLen := pathMeta.SegLen[0]
	return currHF == segLen-1 || currHF == segLen, nil
}

func (p *scionPacketProcessor) determinePeer() (processResult, error) {
	peer, err := determinePeer(p.path.PathMeta, p.infoField)
	p.peering = peer
	return processResult{}, err
}

func (p *scionPacketProcessor) validateHopExpiry() (processResult, error) {
	expiration := util.SecsToTime(p.infoField.Timestamp).
		Add(path.ExpTimeToDuration(p.hopField.ExpTime))
	expired := expiration.Before(time.Now())
	if !expired {
		return processResult{}, nil
	}
	log.Debug("SCMP: expired hop", "cons_dir", p.infoField.ConsDir, "if_id", p.ingressID,
		"curr_inf", p.path.PathMeta.CurrINF, "curr_hf", p.path.PathMeta.CurrHF)
	slowPathRequest := slowPathRequest{
		scmpType: slayers.SCMPTypeParameterProblem,
		code:     slayers.SCMPCodePathExpired,
		pointer:  p.currentHopPointer(),
		cause:    expiredHop,
	}
	return processResult{SlowPathRequest: slowPathRequest}, slowPathRequired
}

func (p *scionPacketProcessor) validateIngressID() (processResult, error) {
	pktIngressID := p.hopField.ConsIngress
	errCode := slayers.SCMPCodeUnknownHopFieldIngress
	if !p.infoField.ConsDir {
		pktIngressID = p.hopField.ConsEgress
		errCode = slayers.SCMPCodeUnknownHopFieldEgress
	}
	if p.ingressID != 0 && p.ingressID != pktIngressID {
		log.Debug("SCMP: ingress interface invalid", "pkt_ingress",
			pktIngressID, "router_ingress", p.ingressID)
		slowPathRequest := slowPathRequest{
			scmpType: slayers.SCMPTypeParameterProblem,
			code:     errCode,
			pointer:  p.currentHopPointer(),
			cause:    ingressInterfaceInvalid,
		}
		return processResult{SlowPathRequest: slowPathRequest}, slowPathRequired
	}
	return processResult{}, nil
}

func (p *scionPacketProcessor) validateSrcDstIA() (processResult, error) {
	srcIsLocal := (p.scionLayer.SrcIA == p.d.localIA)
	dstIsLocal := (p.scionLayer.DstIA == p.d.localIA)
	if p.ingressID == 0 {
		// Outbound
		// Only check SrcIA if first hop, for transit this already checked by ingress router.
		// Note: SCMP error messages triggered by the sibling router may use paths that
		// don't start with the first hop.
		if p.path.IsFirstHop() && !srcIsLocal {
			return p.invalidSrcIA()
		}
		if dstIsLocal {
			return p.invalidDstIA()
		}
	} else {
		// Inbound
		if srcIsLocal {
			return p.invalidSrcIA()
		}
		if p.path.IsLastHop() != dstIsLocal {
			return p.invalidDstIA()
		}
	}
	return processResult{}, nil
}

// invalidSrcIA is a helper to return an SCMP error for an invalid SrcIA.
func (p *scionPacketProcessor) invalidSrcIA() (processResult, error) {
	log.Debug("SCMP: invalid source IA")
	slowPathRequest := slowPathRequest{
		scmpType: slayers.SCMPTypeParameterProblem,
		code:     slayers.SCMPCodeInvalidSourceAddress,
		pointer:  uint16(slayers.CmnHdrLen + addr.IABytes),
		cause:    invalidSrcIA,
	}
	return processResult{SlowPathRequest: slowPathRequest}, slowPathRequired
}

// invalidDstIA is a helper to return an SCMP error for an invalid DstIA.
func (p *scionPacketProcessor) invalidDstIA() (processResult, error) {
	log.Debug("SCMP: invalid destination IA")
	slowPathRequest := slowPathRequest{
		scmpType: slayers.SCMPTypeParameterProblem,
		code:     slayers.SCMPCodeInvalidDestinationAddress,
		pointer:  uint16(slayers.CmnHdrLen),
		cause:    invalidDstIA,
	}
	return processResult{SlowPathRequest: slowPathRequest}, slowPathRequired
}

// validateTransitUnderlaySrc checks that the source address of transit packets
// matches the expected sibling router.
// Provided that underlying network infrastructure prevents address spoofing,
// this check prevents malicious end hosts in the local AS from bypassing the
// SrcIA checks by disguising packets as transit traffic.
func (p *scionPacketProcessor) validateTransitUnderlaySrc() (processResult, error) {
	if p.path.IsFirstHop() || p.ingressID != 0 {
		// not a transit packet, nothing to check
		return processResult{}, nil
	}
	pktIngressID := p.ingressInterface()
	expectedSrc, ok := p.d.internalNextHops[pktIngressID]
	if !ok || !expectedSrc.IP.Equal(p.srcAddr.IP) {
		// Drop
		return processResult{}, invalidSrcAddrForTransit
	}
	return processResult{}, nil
}

func (p *scionPacketProcessor) validateEgressID() (processResult, error) {
	pktEgressID := p.egressInterface()
	_, ih := p.d.internalNextHops[pktEgressID]
	_, eh := p.d.external[pktEgressID]
	if !ih && !eh {
		errCode := slayers.SCMPCodeUnknownHopFieldEgress
		if !p.infoField.ConsDir {
			errCode = slayers.SCMPCodeUnknownHopFieldIngress
		}
		log.Debug("SCMP: cannot route")
		slowPathRequest := slowPathRequest{
			scmpType: slayers.SCMPTypeParameterProblem,
			code:     errCode,
			pointer:  p.currentHopPointer(),
			cause:    cannotRoute,
		}
		return processResult{SlowPathRequest: slowPathRequest}, slowPathRequired
	}

	ingress, egress := p.d.linkTypes[p.ingressID], p.d.linkTypes[pktEgressID]
	if !p.effectiveXover {
		// Check that the interface pair is valid within a single segment.
		// No check required if the packet is received from an internal interface.
		// This case applies to peering hops as a peering hop isn't an effective
		// cross-over (eventhough it is a segment change).
		switch {
		case p.ingressID == 0:
			return processResult{}, nil
		case ingress == topology.Core && egress == topology.Core:
			return processResult{}, nil
		case ingress == topology.Child && egress == topology.Parent:
			return processResult{}, nil
		case ingress == topology.Parent && egress == topology.Child:
			return processResult{}, nil
		case ingress == topology.Child && egress == topology.Peer:
			return processResult{}, nil
		case ingress == topology.Peer && egress == topology.Child:
			return processResult{}, nil
		default: // malicious
			log.Debug("SCMP: cannot route", "ingress_id", p.ingressID,
				"ingress_type", ingress, "egress_id", pktEgressID, "egress_type", egress)
			slowPathRequest := slowPathRequest{
				scmpType: slayers.SCMPTypeParameterProblem,
				code:     slayers.SCMPCodeInvalidPath, // XXX(matzf) new code InvalidHop?,
				pointer:  p.currentHopPointer(),
				cause:    cannotRoute,
			}
			return processResult{SlowPathRequest: slowPathRequest}, slowPathRequired
		}
	}
	// Check that the interface pair is valid on a segment switch.
	// Having a segment change received from the internal interface is never valid.
	// We should never see a peering link traversal either. If that happens
	// treat it as a routing error (not sure if that can happen without an internal
	// error, though).
	switch {
	case ingress == topology.Core && egress == topology.Child:
		return processResult{}, nil
	case ingress == topology.Child && egress == topology.Core:
		return processResult{}, nil
	case ingress == topology.Child && egress == topology.Child:
		return processResult{}, nil
	default:
		log.Debug("SCMP: cannot route", "ingress_id", p.ingressID, "ingress_type", ingress,
			"egress_id", pktEgressID, "egress_type", egress)
		slowPathRequest := slowPathRequest{
			scmpType: slayers.SCMPTypeParameterProblem,
			code:     slayers.SCMPCodeInvalidSegmentChange,
			pointer:  p.currentInfoPointer(),
			cause:    cannotRoute,
		}
		return processResult{SlowPathRequest: slowPathRequest}, slowPathRequired
	}
}

func (p *scionPacketProcessor) updateNonConsDirIngressSegID() error {
	// against construction dir the ingress router updates the SegID, ifID == 0
	// means this comes from this AS itself, so nothing has to be done.
	// For packets destined to peer links this shouldn't be updated.
	if !p.infoField.ConsDir && p.ingressID != 0 && !p.peering {
		p.infoField.UpdateSegID(p.hopField.Mac)
		if err := p.path.SetInfoField(p.infoField, int(p.path.PathMeta.CurrINF)); err != nil {
			return serrors.WrapStr("update info field", err)
		}
	}
	return nil
}

func (p *scionPacketProcessor) currentInfoPointer() uint16 {
	return uint16(slayers.CmnHdrLen + p.scionLayer.AddrHdrLen() +
		scion.MetaLen + path.InfoLen*int(p.path.PathMeta.CurrINF))
}

func (p *scionPacketProcessor) currentHopPointer() uint16 {
	return uint16(slayers.CmnHdrLen + p.scionLayer.AddrHdrLen() +
		scion.MetaLen + path.InfoLen*p.path.NumINF + path.HopLen*int(p.path.PathMeta.CurrHF))
}

func (p *scionPacketProcessor) verifyCurrentMAC() (processResult, error) {
	fullMac := path.FullMAC(p.mac, p.infoField, p.hopField, p.macInputBuffer[:path.MACBufferSize])
	if subtle.ConstantTimeCompare(p.hopField.Mac[:path.MacLen], fullMac[:path.MacLen]) == 0 {
		log.Debug("SCMP: MAC verification failed", "expected", fmt.Sprintf(
			"%x", fullMac[:path.MacLen]),
			"actual", fmt.Sprintf("%x", p.hopField.Mac[:path.MacLen]),
			"cons_dir", p.infoField.ConsDir,
			"if_id", p.ingressID, "curr_inf", p.path.PathMeta.CurrINF,
			"curr_hf", p.path.PathMeta.CurrHF, "seg_id", p.infoField.SegID)
		slowPathRequest := slowPathRequest{
			scmpType: slayers.SCMPTypeParameterProblem,
			code:     slayers.SCMPCodeInvalidHopFieldMAC,
			pointer:  p.currentHopPointer(),
			cause:    macVerificationFailed,
		}
		return processResult{SlowPathRequest: slowPathRequest}, slowPathRequired
	}
	// Add the full MAC to the SCION packet processor,
	// such that EPIC does not need to recalculate it.
	p.cachedMac = fullMac

	return processResult{}, nil
}

func (p *scionPacketProcessor) resolveInbound() (*net.UDPAddr, processResult, error) {
	a, err := p.d.resolveLocalDst(p.scionLayer)
	switch {
	case errors.Is(err, noSVCBackend):
		log.Debug("SCMP: no SVC backend")
		slowPathRequest := slowPathRequest{
			scmpType: slayers.SCMPTypeDestinationUnreachable,
			code:     slayers.SCMPCodeNoRoute,
			cause:    err,
		}
		return nil, processResult{SlowPathRequest: slowPathRequest}, slowPathRequired
	default:
		return a, processResult{}, nil
	}
}

func (p *scionPacketProcessor) processEgress() error {
	// We are the egress router and if we go in construction direction we
	// need to update the SegID (unless we are effecting a peering hop).
	// When we're at a peering hop, the SegID for this hop and for the next
	// are one and the same, both hops chain to the same parent. So do not
	// update SegID.
	if p.infoField.ConsDir && !p.peering {
		p.infoField.UpdateSegID(p.hopField.Mac)
		if err := p.path.SetInfoField(p.infoField, int(p.path.PathMeta.CurrINF)); err != nil {
			// TODO parameter problem invalid path
			return serrors.WrapStr("update info field", err)
		}
	}
	if err := p.path.IncPath(); err != nil {
		// TODO parameter problem invalid path
		return serrors.WrapStr("incrementing path", err)
	}
	return nil
}

func (p *scionPacketProcessor) doXover() (processResult, error) {
	p.effectiveXover = true
	if err := p.path.IncPath(); err != nil {
		// TODO parameter problem invalid path
		return processResult{}, serrors.WrapStr("incrementing path", err)
	}
	var err error
	if p.hopField, err = p.path.GetCurrentHopField(); err != nil {
		// TODO parameter problem invalid path
		return processResult{}, err
	}
	if p.infoField, err = p.path.GetCurrentInfoField(); err != nil {
		// TODO parameter problem invalid path
		return processResult{}, err
	}
	return processResult{}, nil
}

func (p *scionPacketProcessor) ingressInterface() uint16 {
	info := p.infoField
	hop := p.hopField
	if !p.peering && p.path.IsFirstHopAfterXover() {
		var err error
		info, err = p.path.GetInfoField(int(p.path.PathMeta.CurrINF) - 1)
		if err != nil { // cannot be out of range
			panic(err)
		}
		hop, err = p.path.GetHopField(int(p.path.PathMeta.CurrHF) - 1)
		if err != nil { // cannot be out of range
			panic(err)
		}
	}
	if info.ConsDir {
		return hop.ConsIngress
	}
	return hop.ConsEgress
}

func (p *scionPacketProcessor) egressInterface() uint16 {
	if p.infoField.ConsDir {
		return p.hopField.ConsEgress
	}
	return p.hopField.ConsIngress
}

func (p *scionPacketProcessor) validateEgressUp() (processResult, error) {
	egressID := p.egressInterface()
	if v, ok := p.d.bfdSessions[egressID]; ok {
		if !v.IsUp() {
			var s slowPathRequest
			log.Debug("SCMP: bfd session down")
			if _, external := p.d.external[egressID]; !external {
				s = slowPathRequest{
					scmpType:  slayers.SCMPTypeInternalConnectivityDown,
					code:      0,
					ia:        p.d.localIA,
					ingressId: p.ingressID,
					egressId:  egressID,
					cause:     errBFDSessionDown,
				}
			} else {
				s = slowPathRequest{
					scmpType:    slayers.SCMPTypeExternalInterfaceDown,
					code:        0,
					ia:          p.d.localIA,
					interfaceId: egressID,
					cause:       errBFDSessionDown,
				}
			}
			return processResult{SlowPathRequest: s}, slowPathRequired

		}
	}
	return processResult{}, nil
}

func (p *scionPacketProcessor) handleIngressRouterAlert() (processResult, error) {
	if p.ingressID == 0 {
		return processResult{}, nil
	}
	alert := p.ingressRouterAlertFlag()
	if !*alert {
		return processResult{}, nil
	}
	*alert = false
	if err := p.path.SetHopField(p.hopField, int(p.path.PathMeta.CurrHF)); err != nil {
		return processResult{}, serrors.WrapStr("update hop field", err)
	}
	slowPathRequest := slowPathRequest{
		typ:         slowPathRouterAlert,
		interfaceId: p.ingressID,
	}
	return processResult{SlowPathRequest: slowPathRequest}, slowPathRequired
}

func (p *scionPacketProcessor) ingressRouterAlertFlag() *bool {
	if !p.infoField.ConsDir {
		return &p.hopField.EgressRouterAlert
	}
	return &p.hopField.IngressRouterAlert
}

func (p *scionPacketProcessor) handleEgressRouterAlert() (processResult, error) {
	alert := p.egressRouterAlertFlag()
	if !*alert {
		return processResult{}, nil
	}
	egressID := p.egressInterface()
	if _, ok := p.d.external[egressID]; !ok {
		return processResult{}, nil
	}
	*alert = false
	if err := p.path.SetHopField(p.hopField, int(p.path.PathMeta.CurrHF)); err != nil {
		return processResult{}, serrors.WrapStr("update hop field", err)
	}
	slowPathRequest := slowPathRequest{
		typ:         slowPathRouterAlert,
		interfaceId: egressID,
	}
	return processResult{SlowPathRequest: slowPathRequest}, slowPathRequired
}

func (p *scionPacketProcessor) egressRouterAlertFlag() *bool {
	if !p.infoField.ConsDir {
		return &p.hopField.IngressRouterAlert
	}
	return &p.hopField.EgressRouterAlert
}

func (p *slowPathPacketProcessor) handleSCMPTraceRouteRequest(
	interfaceID uint16) (processResult, error) {

	if p.lastLayer.NextLayerType() != slayers.LayerTypeSCMP {
		log.Debug("Packet with router alert, but not SCMP")
		return processResult{}, nil
	}
	scionPld := p.lastLayer.LayerPayload()
	var scmpH slayers.SCMP
	if err := scmpH.DecodeFromBytes(scionPld, gopacket.NilDecodeFeedback); err != nil {
		log.Debug("Parsing SCMP header of router alert", "err", err)
		return processResult{}, nil
	}
	if scmpH.TypeCode != slayers.CreateSCMPTypeCode(slayers.SCMPTypeTracerouteRequest, 0) {
		log.Debug("Packet with router alert, but not traceroute request",
			"type_code", scmpH.TypeCode)
		return processResult{}, nil
	}
	var scmpP slayers.SCMPTraceroute
	if err := scmpP.DecodeFromBytes(scmpH.Payload, gopacket.NilDecodeFeedback); err != nil {
		log.Debug("Parsing SCMPTraceroute", "err", err)
		return processResult{}, nil
	}
	scmpP = slayers.SCMPTraceroute{
		Identifier: scmpP.Identifier,
		Sequence:   scmpP.Sequence,
		IA:         p.d.localIA,
		Interface:  uint64(interfaceID),
	}
	return p.packSCMP(slayers.SCMPTypeTracerouteReply, 0, &scmpP, nil)
}

func (p *scionPacketProcessor) validatePktLen() (processResult, error) {
	if int(p.scionLayer.PayloadLen) == len(p.scionLayer.Payload) {
		return processResult{}, nil
	}
	log.Debug("SCMP: bad packet size", "header", p.scionLayer.PayloadLen,
		"actual", len(p.scionLayer.Payload))
	slowPathRequest := slowPathRequest{
		scmpType: slayers.SCMPTypeParameterProblem,
		code:     slayers.SCMPCodeInvalidPacketSize,
		pointer:  0,
		cause:    badPacketSize,
	}
	return processResult{SlowPathRequest: slowPathRequest}, slowPathRequired
}

func (p *scionPacketProcessor) process() (processResult, error) {
	if r, err := p.parsePath(); err != nil {
		return r, err
	}
	if r, err := p.determinePeer(); err != nil {
		return r, err
	}
	if r, err := p.validateHopExpiry(); err != nil {
		return r, err
	}
	if r, err := p.validateIngressID(); err != nil {
		return r, err
	}
	if r, err := p.validatePktLen(); err != nil {
		return r, err
	}
	if r, err := p.validateTransitUnderlaySrc(); err != nil {
		return r, err
	}
	if r, err := p.validateSrcDstIA(); err != nil {
		return r, err
	}
	if err := p.updateNonConsDirIngressSegID(); err != nil {
		return processResult{}, err
	}
	if r, err := p.verifyCurrentMAC(); err != nil {
		return r, err
	}
	if r, err := p.handleIngressRouterAlert(); err != nil {
		return r, err
	}
	if err := p.processHbhOptions(); err != nil {
		return processResult{}, err
	}
	// Inbound: pkts destined to the local IA.
	if p.scionLayer.DstIA == p.d.localIA {
		a, r, err := p.resolveInbound()
		if err != nil {
			return r, err
		}
		return processResult{OutAddr: a, OutPkt: p.rawPkt}, nil
	}

	// Outbound: pkts leaving the local IA.
	// BRTransit: pkts leaving from the same BR different interface.
	if p.path.IsXover() && !p.peering {
		// An effective cross-over is a change of segment other than at
		// a peering hop.
		if r, err := p.doXover(); err != nil {
			return r, err
		}
		// doXover() has changed the current segment and hop field.
		// We need to validate the new hop field.
		if r, err := p.validateHopExpiry(); err != nil {
			return r, serrors.WithCtx(err, "info", "after xover")
		}
		// verify the new block
		if r, err := p.verifyCurrentMAC(); err != nil {
			return r, serrors.WithCtx(err, "info", "after xover")
		}
	}
	if r, err := p.validateEgressID(); err != nil {
		return r, err
	}
	// handle egress router alert before we check if it's up because we want to
	// send the reply anyway, so that trace route can pinpoint the exact link
	// that failed.
	if r, err := p.handleEgressRouterAlert(); err != nil {
		return r, err
	}
	if r, err := p.validateEgressUp(); err != nil {
		return r, err
	}
	egressID := p.egressInterface()
	if _, ok := p.d.external[egressID]; ok {
		if err := p.processEgress(); err != nil {
			return processResult{}, err
		}
		return processResult{EgressID: egressID, OutPkt: p.rawPkt}, nil
	}
	// ASTransit: pkts leaving from another AS BR.
	if a, ok := p.d.internalNextHops[egressID]; ok {
		return processResult{OutAddr: a, OutPkt: p.rawPkt}, nil
	}
	errCode := slayers.SCMPCodeUnknownHopFieldEgress
	if !p.infoField.ConsDir {
		errCode = slayers.SCMPCodeUnknownHopFieldIngress
	}
	log.Debug("SCMP: cannot route")
	slowPathRequest := slowPathRequest{
		scmpType: slayers.SCMPTypeParameterProblem,
		code:     errCode,
		pointer:  p.currentHopPointer(),
		cause:    cannotRoute,
	}
	return processResult{SlowPathRequest: slowPathRequest}, slowPathRequired
}

func (p *scionPacketProcessor) processOHP() (processResult, error) {
	s := p.scionLayer
	ohp, ok := s.Path.(*onehop.Path)
	if !ok {
		// TODO parameter problem -> invalid path
		return processResult{}, malformedPath
	}
	if !ohp.Info.ConsDir {
		// TODO parameter problem -> invalid path
		return processResult{}, serrors.WrapStr(
			"OneHop path in reverse construction direction is not allowed",
			malformedPath, "srcIA", s.SrcIA, "dstIA", s.DstIA)
	}

	// OHP leaving our IA
	if p.ingressID == 0 {
		if !p.d.localIA.Equal(s.SrcIA) {
			// TODO parameter problem -> invalid path
			return processResult{}, serrors.WrapStr("bad source IA", cannotRoute,
				"type", "ohp", "egress", ohp.FirstHop.ConsEgress,
				"localIA", p.d.localIA, "srcIA", s.SrcIA)
		}
		neighborIA, ok := p.d.neighborIAs[ohp.FirstHop.ConsEgress]
		if !ok {
			// TODO parameter problem invalid interface
			return processResult{}, serrors.WithCtx(cannotRoute,
				"type", "ohp", "egress", ohp.FirstHop.ConsEgress)
		}
		if !neighborIA.Equal(s.DstIA) {
			return processResult{}, serrors.WrapStr("bad destination IA", cannotRoute,
				"type", "ohp", "egress", ohp.FirstHop.ConsEgress,
				"neighborIA", neighborIA, "dstIA", s.DstIA)
		}
		mac := path.MAC(p.mac, ohp.Info, ohp.FirstHop, p.macInputBuffer[:path.MACBufferSize])
		if subtle.ConstantTimeCompare(ohp.FirstHop.Mac[:], mac[:]) == 0 {
			// TODO parameter problem -> invalid MAC
			return processResult{}, serrors.New("MAC", "expected", fmt.Sprintf("%x", mac),
				"actual", fmt.Sprintf("%x", ohp.FirstHop.Mac), "type", "ohp")
		}
		ohp.Info.UpdateSegID(ohp.FirstHop.Mac)

		if err := updateSCIONLayer(p.rawPkt, s, p.buffer); err != nil {
			return processResult{}, err
		}
		return processResult{EgressID: ohp.FirstHop.ConsEgress, OutPkt: p.rawPkt},
			nil
	}

	// OHP entering our IA
	if !p.d.localIA.Equal(s.DstIA) {
		return processResult{}, serrors.WrapStr("bad destination IA", cannotRoute,
			"type", "ohp", "ingress", p.ingressID,
			"localIA", p.d.localIA, "dstIA", s.DstIA)
	}
	neighborIA := p.d.neighborIAs[p.ingressID]
	if !neighborIA.Equal(s.SrcIA) {
		return processResult{}, serrors.WrapStr("bad source IA", cannotRoute,
			"type", "ohp", "ingress", p.ingressID,
			"neighborIA", neighborIA, "srcIA", s.SrcIA)
	}

	ohp.SecondHop = path.HopField{
		ConsIngress: p.ingressID,
		ExpTime:     ohp.FirstHop.ExpTime,
	}
	// XXX(roosd): Here we leak the buffer into the SCION packet header.
	// This is okay because we do not operate on the buffer or the packet
	// for the rest of processing.
	ohp.SecondHop.Mac = path.MAC(p.mac, ohp.Info, ohp.SecondHop,
		p.macInputBuffer[:path.MACBufferSize])

	if err := updateSCIONLayer(p.rawPkt, s, p.buffer); err != nil {
		return processResult{}, err
	}
	a, err := p.d.resolveLocalDst(s)
	if err != nil {
		return processResult{}, err
	}
	return processResult{OutAddr: a, OutPkt: p.rawPkt}, nil
}

func (d *DataPlane) resolveLocalDst(s slayers.SCION) (*net.UDPAddr, error) {
	dst, err := s.DstAddr()
	if err != nil {
		// TODO parameter problem.
		return nil, err
	}
	switch dst.Type() {
	case addr.HostTypeSVC:
		// For map lookup use the Base address, i.e. strip the multi cast
		// information, because we only register base addresses in the map.
		a, ok := d.svc.Any(dst.SVC().Base())
		if !ok {
			return nil, noSVCBackend
		}
		return a, nil
	case addr.HostTypeIP:
		return addEndhostPort(dst.IP().AsSlice()), nil
	default:
		panic("unexpected address type returned from DstAddr")
	}
}

func addEndhostPort(dst net.IP) *net.UDPAddr {
	return &net.UDPAddr{IP: dst, Port: topology.EndhostPort}
}

// TODO(matzf) this function is now only used to update the OneHop-path.
// This should be changed so that the OneHop-path can be updated in-place, like
// the scion.Raw path.
func updateSCIONLayer(rawPkt []byte, s slayers.SCION, buffer gopacket.SerializeBuffer) error {
	if err := buffer.Clear(); err != nil {
		return err
	}
	if err := s.SerializeTo(buffer, gopacket.SerializeOptions{}); err != nil {
		return err
	}
	// TODO(lukedirtwalker): We should add a method to the scion layers
	// which can write into the existing buffer, see also the discussion in
	// https://fsnets.slack.com/archives/C8ADBBG0J/p1592805884250700
	rawContents := buffer.Bytes()
	copy(rawPkt[:len(rawContents)], rawContents)
	return nil
}

type bfdSend struct {
	conn             BatchConn
	srcAddr, dstAddr *net.UDPAddr
	scn              *slayers.SCION
	ohp              *onehop.Path
	mac              hash.Hash
	macBuffer        []byte
	buffer           gopacket.SerializeBuffer
}

// newBFDSend creates and initializes a BFD Sender
func newBFDSend(conn BatchConn, srcIA, dstIA addr.IA, srcAddr, dstAddr *net.UDPAddr,
	ifID uint16, mac hash.Hash) (*bfdSend, error) {

	scn := &slayers.SCION{
		Version:      0,
		TrafficClass: 0xb8,
		FlowID:       0xdead,
		NextHdr:      slayers.L4BFD,
		SrcIA:        srcIA,
		DstIA:        dstIA,
	}

	srcAddrIP, ok := netip.AddrFromSlice(srcAddr.IP)
	if !ok {
		return nil, serrors.New("invalid source IP", "ip", srcAddr.IP)
	}
	dstAddrIP, ok := netip.AddrFromSlice(dstAddr.IP)
	if !ok {
		return nil, serrors.New("invalid destination IP", "ip", dstAddr.IP)
	}
	if err := scn.SetSrcAddr(addr.HostIP(srcAddrIP)); err != nil {
		panic(err) // Must work
	}
	if err := scn.SetDstAddr(addr.HostIP(dstAddrIP)); err != nil {
		panic(err) // Must work
	}

	var ohp *onehop.Path
	if ifID == 0 {
		scn.PathType = empty.PathType
		scn.Path = &empty.Path{}
	} else {
		ohp = &onehop.Path{
			Info: path.InfoField{
				ConsDir: true,
				// Timestamp set in Send
			},
			FirstHop: path.HopField{
				ConsEgress: ifID,
				ExpTime:    hopFieldDefaultExpTime,
			},
		}
		scn.PathType = onehop.PathType
		scn.Path = ohp
	}

	return &bfdSend{
		conn:      conn,
		srcAddr:   srcAddr,
		dstAddr:   dstAddr,
		scn:       scn,
		ohp:       ohp,
		mac:       mac,
		macBuffer: make([]byte, path.MACBufferSize),
		buffer:    gopacket.NewSerializeBuffer(),
	}, nil
}

func (b *bfdSend) String() string {
	return b.srcAddr.String()
}

// Send sends out a BFD message.
// Due to the internal state of the MAC computation, this is not goroutine
// safe.
func (b *bfdSend) Send(bfd *layers.BFD) error {
	if b.ohp != nil {
		// Subtract 10 seconds to deal with possible clock drift.
		ohp := b.ohp
		ohp.Info.Timestamp = uint32(time.Now().Unix() - 10)
		ohp.FirstHop.Mac = path.MAC(b.mac, ohp.Info, ohp.FirstHop, b.macBuffer)
	}

	err := gopacket.SerializeLayers(b.buffer, gopacket.SerializeOptions{FixLengths: true},
		b.scn, bfd)
	if err != nil {
		return err
	}
	_, err = b.conn.WriteTo(b.buffer.Bytes(), b.dstAddr)
	return err
}

func (p *slowPathPacketProcessor) prepareSCMP(
	typ slayers.SCMPType,
	code slayers.SCMPCode,
	scmpP gopacket.SerializableLayer,
	cause error,
) ([]byte, error) {

	// *copy* and reverse path -- the original path should not be modified as this writes directly
	// back to rawPkt (quote).
	var path *scion.Raw
	pathType := p.scionLayer.Path.Type()
	switch pathType {
	case scion.PathType:
		var ok bool
		path, ok = p.scionLayer.Path.(*scion.Raw)
		if !ok {
			return nil, serrors.WithCtx(cannotRoute, "details", "unsupported path type",
				"path type", pathType)
		}
	case epic.PathType:
		epicPath, ok := p.scionLayer.Path.(*epic.Path)
		if !ok {
			return nil, serrors.WithCtx(cannotRoute, "details", "unsupported path type",
				"path type", pathType)
		}
		path = epicPath.ScionPath
	default:
		return nil, serrors.WithCtx(cannotRoute, "details", "unsupported path type",
			"path type", pathType)
	}
	decPath, err := path.ToDecoded()
	if err != nil {
		return nil, serrors.Wrap(cannotRoute, err, "details", "decoding raw path")
	}
	revPathTmp, err := decPath.Reverse()
	if err != nil {
		return nil, serrors.Wrap(cannotRoute, err, "details", "reversing path for SCMP")
	}
	revPath := revPathTmp.(*scion.Decoded)

	peering, err := determinePeer(revPath.PathMeta, revPath.InfoFields[revPath.PathMeta.CurrINF])
	if err != nil {
		return nil, serrors.Wrap(cannotRoute, err, "details", "peering cannot be determined")
	}

	// Revert potential path segment switches that were done during processing.
	if revPath.IsXover() && !peering {
		// An effective cross-over is a change of segment other than at
		// a peering hop.
		if err := revPath.IncPath(); err != nil {
			return nil, serrors.Wrap(cannotRoute, err, "details", "reverting cross over for SCMP")
		}
	}
	// If the packet is sent to an external router, we need to increment the
	// path to prepare it for the next hop.
	_, external := p.d.external[p.ingressID]
	if external {
		infoField := &revPath.InfoFields[revPath.PathMeta.CurrINF]
		if infoField.ConsDir && !peering {
			hopField := revPath.HopFields[revPath.PathMeta.CurrHF]
			infoField.UpdateSegID(hopField.Mac)
		}
		if err := revPath.IncPath(); err != nil {
			return nil, serrors.Wrap(cannotRoute, err, "details", "incrementing path for SCMP")
		}
	}

	// create new SCION header for reply.
	var scionL slayers.SCION
	scionL.FlowID = p.scionLayer.FlowID
	scionL.TrafficClass = p.scionLayer.TrafficClass
	scionL.PathType = revPath.Type()
	scionL.Path = revPath
	scionL.DstIA = p.scionLayer.SrcIA
	scionL.SrcIA = p.d.localIA
	srcA, err := p.scionLayer.SrcAddr()
	if err != nil {
		return nil, serrors.Wrap(cannotRoute, err, "details", "extracting src addr")
	}
	if err := scionL.SetDstAddr(srcA); err != nil {
		return nil, serrors.Wrap(cannotRoute, err, "details", "setting dest addr")
	}
	if err := scionL.SetSrcAddr(addr.HostIP(p.d.internalIP)); err != nil {
		return nil, serrors.Wrap(cannotRoute, err, "details", "setting src addr")
	}
	scionL.NextHdr = slayers.L4SCMP

	typeCode := slayers.CreateSCMPTypeCode(typ, code)
	scmpH := slayers.SCMP{TypeCode: typeCode}
	scmpH.SetNetworkLayerForChecksum(&scionL)

	needsAuth := false
	if p.d.ExperimentalSCMPAuthentication {
		// Error messages must be authenticated.
		// Traceroute are OPTIONALLY authenticated ONLY IF the request
		// was authenticated.
		// TODO(JordiSubira): Reuse the key computed in p.hasValidAuth
		// if SCMPTypeTracerouteReply to create the response.
		needsAuth = cause != nil ||
			(scmpH.TypeCode.Type() == slayers.SCMPTypeTracerouteReply &&
				p.hasValidAuth(time.Now()))
	}

	var quote []byte
	if cause != nil {
		// add quote for errors.
		hdrLen := slayers.CmnHdrLen + scionL.AddrHdrLen() + scionL.Path.Len()
		if needsAuth {
			hdrLen += e2eAuthHdrLen
		}
		switch scmpH.TypeCode.Type() {
		case slayers.SCMPTypeExternalInterfaceDown:
			hdrLen += 20
		case slayers.SCMPTypeInternalConnectivityDown:
			hdrLen += 28
		default:
			hdrLen += 8
		}
		quote = p.rawPkt
		maxQuoteLen := slayers.MaxSCMPPacketLen - hdrLen
		if len(quote) > maxQuoteLen {
			quote = quote[:maxQuoteLen]
		}
	}

	if err := p.buffer.Clear(); err != nil {
		return nil, err
	}
	sopts := gopacket.SerializeOptions{
		ComputeChecksums: true,
		FixLengths:       true,
	}
	// First write the SCMP message only without the SCION header(s) to get a buffer that we
	// can (re-)use as input in the MAC computation.
	// XXX(matzf) could we use iovec gather to avoid copying quote?
	err = gopacket.SerializeLayers(p.buffer, sopts, &scmpH, scmpP, gopacket.Payload(quote))
	if err != nil {
		return nil, serrors.Wrap(cannotRoute, err, "details", "serializing SCMP message")
	}

	if needsAuth {
		var e2e slayers.EndToEndExtn
		scionL.NextHdr = slayers.End2EndClass

		now := time.Now()
		// srcA == scionL.DstAddr
		key, err := p.drkeyProvider.GetASHostKey(now, scionL.DstIA, srcA)
		if err != nil {
			return nil, serrors.Wrap(cannotRoute, err, "details", "retrieving DRKey")
		}
		if err := p.resetSPAOMetadata(key, now); err != nil {
			return nil, serrors.Wrap(cannotRoute, err, "details", "resetting SPAO header")
		}

		e2e.Options = []*slayers.EndToEndOption{p.optAuth.EndToEndOption}
		e2e.NextHdr = slayers.L4SCMP
		_, err = spao.ComputeAuthCMAC(
			spao.MACInput{
				Key:        key.Key[:],
				Header:     p.optAuth,
				ScionLayer: &scionL,
				PldType:    slayers.L4SCMP,
				Pld:        p.buffer.Bytes(),
			},
			p.macInputBuffer,
			p.optAuth.Authenticator(),
		)
		if err != nil {
			return nil, serrors.Wrap(cannotRoute, err, "details", "computing CMAC")
		}
		if err := e2e.SerializeTo(p.buffer, sopts); err != nil {
			return nil, serrors.Wrap(cannotRoute, err, "details", "serializing SCION E2E headers")
		}
	} else {
		scionL.NextHdr = slayers.L4SCMP
	}
	if err := scionL.SerializeTo(p.buffer, sopts); err != nil {
		return nil, serrors.Wrap(cannotRoute, err, "details", "serializing SCION header")
	}

	log.Debug("scmp", "typecode", scmpH.TypeCode, "cause", cause)
	return p.buffer.Bytes(), nil
}

func (p *slowPathPacketProcessor) resetSPAOMetadata(key drkey.ASHostKey, now time.Time) error {
	// For creating SCMP responses we use sender side.
	dir := slayers.PacketAuthSenderSide
	drkeyType := slayers.PacketAuthASHost

	spi, err := slayers.MakePacketAuthSPIDRKey(uint16(drkey.SCMP), drkeyType, dir)
	if err != nil {
		return err
	}

	timestamp, err := spao.RelativeTimestamp(key.Epoch, now)
	if err != nil {
		return err
	}

	return p.optAuth.Reset(slayers.PacketAuthOptionParams{
		SPI:         spi,
		Algorithm:   slayers.PacketAuthCMAC,
		TimestampSN: timestamp,
		Auth:        zeroBuffer,
	})
}

func (p *slowPathPacketProcessor) hasValidAuth(t time.Time) bool {
	// Check if e2eLayer was parsed for this packet
	if !p.lastLayer.CanDecode().Contains(slayers.LayerTypeEndToEndExtn) {
		return false
	}
	// Parse incoming authField
	e2eLayer := &slayers.EndToEndExtn{}
	if err := e2eLayer.DecodeFromBytes(
		p.e2eLayer.Contents,
		gopacket.NilDecodeFeedback,
	); err != nil {
		return false
	}
	e2eOption, err := e2eLayer.FindOption(slayers.OptTypeAuthenticator)
	if err != nil {
		return false
	}
	authOption, err := slayers.ParsePacketAuthOption(e2eOption)
	if err != nil {
		return false
	}
	// Computing authField
	// the sender should have used the receiver side key, i.e., K_{localIA-remoteIA:remoteHost}
	// where remoteIA == p.scionLayer.SrcIA and remoteHost == srcAddr
	// (for the incoming packet).
	srcAddr, err := p.scionLayer.SrcAddr()
	if err != nil {
		return false
	}
	key, err := p.drkeyProvider.GetKeyWithinAcceptanceWindow(
		t,
		authOption.TimestampSN(),
		p.scionLayer.SrcIA,
		srcAddr,
	)
	if err != nil {
		log.Debug("Selecting key to authenticate the incoming packet", "err", err)
		return false
	}

	_, err = spao.ComputeAuthCMAC(
		spao.MACInput{
			Key:        key.Key[:],
			Header:     authOption,
			ScionLayer: &p.scionLayer,
			PldType:    slayers.L4SCMP,
			Pld:        p.lastLayer.LayerPayload(),
		},
		p.macInputBuffer,
		p.validAuthBuf,
	)
	if err != nil {
		return false
	}
	// compare incoming authField with computed authentication tag
	return subtle.ConstantTimeCompare(authOption.Authenticator(), p.validAuthBuf) != 0
}

// decodeLayers implements roughly the functionality of
// gopacket.DecodingLayerParser, but customized to our use case with a "base"
// layer and additional, optional layers in the given order.
// Returns the last decoded layer.
func decodeLayers(data []byte, base gopacket.DecodingLayer,
	opts ...gopacket.DecodingLayer) (gopacket.DecodingLayer, error) {

	if err := base.DecodeFromBytes(data, gopacket.NilDecodeFeedback); err != nil {
		return nil, err
	}
	last := base
	for _, opt := range opts {
		if opt.CanDecode().Contains(last.NextLayerType()) {
			data := last.LayerPayload()
			if err := opt.DecodeFromBytes(data, gopacket.NilDecodeFeedback); err != nil {
				return nil, err
			}
			last = opt
		}
	}
	return last, nil
}

func nextHdr(layer gopacket.DecodingLayer) slayers.L4ProtocolType {
	switch v := layer.(type) {
	case *slayers.SCION:
		return v.NextHdr
	case *slayers.EndToEndExtnSkipper:
		return v.NextHdr
	case *slayers.HopByHopExtn:
		return v.NextHdr
	case *slayers.HopByHopExtnSkipper:
		return v.NextHdr
	default:
		return slayers.L4None
	}
}

// forwardingMetrics contains the subset of Metrics relevant for forwarding,
// instantiated with some interface-specific labels.
type forwardingMetrics struct {
	InputBytesTotal             prometheus.Counter
	OutputBytesTotal            prometheus.Counter
	InputPacketsTotal           prometheus.Counter
	OutputPacketsTotal          prometheus.Counter
	DroppedPacketsInvalid       prometheus.Counter
	DroppedPacketsBusyProcessor prometheus.Counter
	DroppedPacketsBusyForwarder prometheus.Counter
	DroppedPacketsBusySlowPath  prometheus.Counter
	ProcessedPackets            prometheus.Counter
}

func initForwardingMetrics(metrics *Metrics, labels prometheus.Labels) forwardingMetrics {
	c := forwardingMetrics{
		InputBytesTotal:    metrics.InputBytesTotal.With(labels),
		InputPacketsTotal:  metrics.InputPacketsTotal.With(labels),
		OutputBytesTotal:   metrics.OutputBytesTotal.With(labels),
		OutputPacketsTotal: metrics.OutputPacketsTotal.With(labels),
		ProcessedPackets:   metrics.ProcessedPackets.With(labels),
	}
	labels["reason"] = "invalid"
	c.DroppedPacketsInvalid = metrics.DroppedPacketsTotal.With(labels)
	labels["reason"] = "busy_processor"
	c.DroppedPacketsBusyProcessor = metrics.DroppedPacketsTotal.With(labels)
	labels["reason"] = "busy_forwarder"
	c.DroppedPacketsBusyForwarder = metrics.DroppedPacketsTotal.With(labels)
	labels["reason"] = "busy_slow_path"
	c.DroppedPacketsBusySlowPath = metrics.DroppedPacketsTotal.With(labels)

	c.InputBytesTotal.Add(0)
	c.InputPacketsTotal.Add(0)
	c.OutputBytesTotal.Add(0)
	c.OutputPacketsTotal.Add(0)
	c.DroppedPacketsInvalid.Add(0)
	c.DroppedPacketsBusyProcessor.Add(0)
	c.DroppedPacketsBusyForwarder.Add(0)
	c.DroppedPacketsBusySlowPath.Add(0)
	c.ProcessedPackets.Add(0)
	return c
}

func interfaceToMetricLabels(id uint16, localIA addr.IA,
	neighbors map[uint16]addr.IA) prometheus.Labels {

	if id == 0 {
		return prometheus.Labels{
			"isd_as":          localIA.String(),
			"interface":       "internal",
			"neighbor_isd_as": localIA.String(),
		}
	}
	return prometheus.Labels{
		"isd_as":          localIA.String(),
		"interface":       strconv.FormatUint(uint64(id), 10),
		"neighbor_isd_as": neighbors[id].String(),
	}
}

func serviceMetricLabels(localIA addr.IA, svc addr.SVC) prometheus.Labels {
	return prometheus.Labels{
		"isd_as":  localIA.String(),
		"service": svc.BaseString(),
	}
}<|MERGE_RESOLUTION|>--- conflicted
+++ resolved
@@ -220,15 +220,11 @@
 func (d *DataPlane) getDRKeySecret(protocolID int32, t time.Time) (*control.SecretValue, error) {
 	secrets := d.drKeySecrets[protocolID]
 	for _, sv := range secrets {
-<<<<<<< HEAD
 		if t.After(sv.EpochBegin) && sv.EpochEnd.After(t) {
-=======
-		if !sv.EpochBegin.After(t) && sv.EpochEnd.After(t) {
->>>>>>> 62518b62
 			return sv, nil
 		}
 	}
-	return nil, serrors.WrapStr("Secret was invalid", drKeySecretInvalid, "ts", t)
+	return nil, drKeySecretInvalid
 }
 
 // SetKey sets the key used for MAC verification. The key provided here should
@@ -544,7 +540,6 @@
 func (d *DataPlane) UpdateFabridPolicies(policies map[uint8]uint32) error {
 	d.mtx.Lock()
 	defer d.mtx.Unlock()
-	log.Debug("Fabrid policy map has been updated")
 	// TODO(rohrerj): check for concurrency issues
 	// when an update happens during reading
 	d.fabridPolicyMap = policies
@@ -770,8 +765,6 @@
 		result, err := processor.processPkt(p.rawPacket, p.srcAddr, p.ingress)
 		metrics.ProcessedPackets.Inc()
 		egress := result.EgressID
-		// TODO(jvanbommel): Create a special tosQ here, that does the whole ip header.
-		//tosQ <-
 		switch {
 		case err == nil:
 		case errors.Is(err, slowPathRequired):
@@ -977,7 +970,6 @@
 			writeMsgs[0].Addr = pkt.dstAddr
 		}
 		if pkt.mplsLabel != lastToS {
-			// we have to update our ToS value
 			lastToS = pkt.mplsLabel
 			_ = conn.SetToS(lastToS)
 		}
@@ -1175,7 +1167,6 @@
 				return err
 			}
 		case slayers.OptTypeFabrid:
-			fmt.Println("here22")
 			if p.fabrid != nil {
 				return serrors.New("FABRID HBH option provided multiple times")
 			}
@@ -1187,13 +1178,11 @@
 				return err
 			}
 			if fabrid.HopfieldMetadata[0].FabridEnabled {
-				fmt.Println("enabled")
 				p.fabrid = fabrid
 				if err = p.processFabrid(); err != nil {
 					return err
 				}
 			}
-			fmt.Println("here33")
 		default:
 		}
 	}
@@ -2343,17 +2332,14 @@
 	scmpH := slayers.SCMP{TypeCode: typeCode}
 	scmpH.SetNetworkLayerForChecksum(&scionL)
 
-	needsAuth := false
-	if p.d.ExperimentalSCMPAuthentication {
-		// Error messages must be authenticated.
-		// Traceroute are OPTIONALLY authenticated ONLY IF the request
-		// was authenticated.
-		// TODO(JordiSubira): Reuse the key computed in p.hasValidAuth
-		// if SCMPTypeTracerouteReply to create the response.
-		needsAuth = cause != nil ||
-			(scmpH.TypeCode.Type() == slayers.SCMPTypeTracerouteReply &&
-				p.hasValidAuth(time.Now()))
-	}
+	// Error messages must be authenticated.
+	// Traceroute are OPTIONALLY authenticated ONLY IF the request
+	// was authenticated.
+	// TODO(JordiSubira): Reuse the key computed in p.hasValidAuth
+	// if SCMPTypeTracerouteReply to create the response.
+	needsAuth := cause != nil ||
+		(scmpH.TypeCode.Type() == slayers.SCMPTypeTracerouteReply &&
+			p.hasValidAuth(time.Now()))
 
 	var quote []byte
 	if cause != nil {
