--- conflicted
+++ resolved
@@ -1441,9 +1441,6 @@
 	// IP of the next hop. Only valid for the inbound or AS transit cases
 	nextHop     *net.UDPAddr
 	transitType transitType
-	//benchmarkCount int
-	//processTime    float64
-	//start          time.Time
 }
 
 type transitType int
@@ -1993,16 +1990,6 @@
 	return processResult{SlowPathRequest: slowPathRequest}, slowPathRequired
 }
 
-//func (p *scionPacketProcessor) AddTiming() {
-//	p.benchmarkCount++
-//	duration := time.Now().Sub(p.start)
-//	total := p.processTime*float64(p.benchmarkCount-1) + float64(duration.Nanoseconds())
-//	p.processTime = total / float64(p.benchmarkCount)
-//	if p.benchmarkCount%1000 == 0 {
-//		log.Info("BENCHMARK", "count", p.benchmarkCount, "timing", p.processTime)
-//	}
-//}
-
 func (p *scionPacketProcessor) process() (processResult, error) {
 	if r, err := p.parsePath(); err != nil {
 		return r, err
@@ -2034,12 +2021,7 @@
 	if r, err := p.handleIngressRouterAlert(); err != nil {
 		return r, err
 	}
-<<<<<<< HEAD
-	// Inbound: pkts destined to the local IA.
-	//p.start = time.Now()
-=======
 	// Inbound: pkt destined to the local IA.
->>>>>>> dc677df0
 	if p.scionLayer.DstIA == p.d.localIA {
 		a, r, err := p.resolveInbound()
 		if err != nil {
@@ -2051,12 +2033,7 @@
 		if err := p.processHbhOptions(0); err != nil {
 			return processResult{}, err
 		}
-<<<<<<< HEAD
-		//p.AddTiming()
-		return processResult{OutAddr: a, OutPkt: p.rawPkt}, nil
-=======
 		return processResult{OutAddr: a, OutPkt: p.rawPkt, TrafficType: ttIn}, nil
->>>>>>> dc677df0
 	}
 
 	// Outbound: pkt leaving the local IA. This Could be:
@@ -2102,12 +2079,6 @@
 		if err := p.processEgress(); err != nil {
 			return processResult{}, err
 		}
-<<<<<<< HEAD
-		//p.AddTiming()
-		return processResult{EgressID: egressID, OutPkt: p.rawPkt}, nil
-	}
-	// ASTransit: pkts leaving from another AS BR.
-=======
 		// Finish deciding the trafficType...
 		var tt trafficType
 		if p.scionLayer.SrcIA == p.d.localIA {
@@ -2123,14 +2094,12 @@
 		return processResult{EgressID: egressID, OutPkt: p.rawPkt, TrafficType: tt}, nil
 	}
 	// ASTransit in: pkt leaving this AS through another BR.
->>>>>>> dc677df0
 	if a, ok := p.d.internalNextHops[egressID]; ok {
 		p.transitType = ingressEgressDifferentRouter
 		p.nextHop = a
 		if err := p.processHbhOptions(egressID); err != nil {
 			return processResult{}, err
 		}
-		//p.AddTiming()
 		return processResult{OutAddr: a, OutPkt: p.rawPkt}, nil
 	}
 	errCode := slayers.SCMPCodeUnknownHopFieldEgress
