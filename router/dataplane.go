--- conflicted
+++ resolved
@@ -34,6 +34,7 @@
 	"github.com/google/gopacket"
 	"github.com/google/gopacket/layers"
 	"github.com/prometheus/client_golang/prometheus"
+
 	"github.com/scionproto/scion/pkg/addr"
 	"github.com/scionproto/scion/pkg/drkey"
 	libepic "github.com/scionproto/scion/pkg/experimental/epic"
@@ -268,10 +269,8 @@
 }
 
 // AddExternalInterfaceBFD adds the inter AS connection BFD session.
-func (d *DataPlane) AddExternalInterfaceBFD(
-	ifID uint16, conn BatchConn,
-	src, dst control.LinkEnd, cfg control.BFD,
-) error {
+func (d *DataPlane) AddExternalInterfaceBFD(ifID uint16, conn BatchConn,
+	src, dst control.LinkEnd, cfg control.BFD) error {
 
 	d.mtx.Lock()
 	defer d.mtx.Unlock()
@@ -310,10 +309,8 @@
 	return control.InterfaceUp
 }
 
-func (d *DataPlane) addBFDController(
-	ifID uint16, s *bfdSend, cfg control.BFD,
-	metrics bfd.Metrics,
-) error {
+func (d *DataPlane) addBFDController(ifID uint16, s *bfdSend, cfg control.BFD,
+	metrics bfd.Metrics) error {
 
 	if cfg.Disable {
 		return errBFDDisabled
@@ -405,10 +402,8 @@
 // AddNextHopBFD adds the BFD session for the next hop address.
 // If the remote ifID belongs to an existing address, the existing
 // BFD session will be re-used.
-func (d *DataPlane) AddNextHopBFD(
-	ifID uint16, src, dst *net.UDPAddr, cfg control.BFD,
-	sibling string,
-) error {
+func (d *DataPlane) AddNextHopBFD(ifID uint16, src, dst *net.UDPAddr, cfg control.BFD,
+	sibling string) error {
 
 	d.mtx.Lock()
 	defer d.mtx.Unlock()
@@ -607,21 +602,15 @@
 	}
 	p.mac.Reset()
 	p.cachedMac = nil
-<<<<<<< HEAD
+	// Reset hbh layer
 	p.hbhLayer.Options = nil
-=======
-	// Reset hbh layer
-	p.hbhLayer = slayers.HopByHopExtnSkipper{}
 	// Reset e2e layer
 	p.e2eLayer = slayers.EndToEndExtnSkipper{}
->>>>>>> 526dc93a
 	return nil
 }
 
-func (p *scionPacketProcessor) processPkt(
-	rawPkt []byte,
-	srcAddr *net.UDPAddr,
-) (processResult, error) {
+func (p *scionPacketProcessor) processPkt(rawPkt []byte,
+	srcAddr *net.UDPAddr) (processResult, error) {
 
 	if err := p.reset(); err != nil {
 		return processResult{}, err
@@ -643,10 +632,8 @@
 		if p.lastLayer.NextLayerType() == layers.LayerTypeBFD {
 			return processResult{}, p.processIntraBFD(pld)
 		}
-		return processResult{}, serrors.WithCtx(
-			unsupportedPathTypeNextHeader,
-			"type", pathType, "header", nextHdr(p.lastLayer),
-		)
+		return processResult{}, serrors.WithCtx(unsupportedPathTypeNextHeader,
+			"type", pathType, "header", nextHdr(p.lastLayer))
 	case onehop.PathType:
 		if p.lastLayer.NextLayerType() == layers.LayerTypeBFD {
 			ohp, ok := p.scionLayer.Path.(*onehop.Path)
@@ -944,10 +931,8 @@
 		if isLast {
 			HVF = epicPath.LHVF
 		}
-		err = libepic.VerifyHVF(
-			p.cachedMac, epicPath.PktID,
-			&p.scionLayer, firstInfo.Timestamp, HVF, p.macBuffers.epicInput,
-		)
+		err = libepic.VerifyHVF(p.cachedMac, epicPath.PktID,
+			&p.scionLayer, firstInfo.Timestamp, HVF, p.macBuffers.epicInput)
 		if err != nil {
 			// TODO(mawyss): Send back SCMP packet
 			return processResult{}, err
@@ -1017,13 +1002,9 @@
 }
 
 func (p *scionPacketProcessor) packSCMP(
-<<<<<<< HEAD
-	scmpH *slayers.SCMP, scmpP gopacket.SerializableLayer,
-=======
 	typ slayers.SCMPType,
 	code slayers.SCMPCode,
 	scmpP gopacket.SerializableLayer,
->>>>>>> 526dc93a
 	cause error,
 ) (processResult, error) {
 
@@ -1066,22 +1047,11 @@
 		return processResult{}, nil
 	}
 	return p.packSCMP(
-<<<<<<< HEAD
-		&slayers.SCMP{
-			TypeCode: slayers.CreateSCMPTypeCode(
-				slayers.SCMPTypeParameterProblem,
-				slayers.SCMPCodePathExpired,
-			),
-		},
-=======
 		slayers.SCMPTypeParameterProblem,
 		slayers.SCMPCodePathExpired,
->>>>>>> 526dc93a
 		&slayers.SCMPParameterProblem{Pointer: p.currentHopPointer()},
-		serrors.New(
-			"expired hop", "cons_dir", p.infoField.ConsDir, "if_id", p.ingressID,
-			"curr_inf", p.path.PathMeta.CurrINF, "curr_hf", p.path.PathMeta.CurrHF,
-		),
+		serrors.New("expired hop", "cons_dir", p.infoField.ConsDir, "if_id", p.ingressID,
+			"curr_inf", p.path.PathMeta.CurrINF, "curr_hf", p.path.PathMeta.CurrHF),
 	)
 }
 
@@ -1097,10 +1067,8 @@
 			slayers.SCMPTypeParameterProblem,
 			errCode,
 			&slayers.SCMPParameterProblem{Pointer: p.currentHopPointer()},
-			serrors.New(
-				"ingress interface invalid",
-				"pkt_ingress", pktIngressID, "router_ingress", p.ingressID,
-			),
+			serrors.New("ingress interface invalid",
+				"pkt_ingress", pktIngressID, "router_ingress", p.ingressID),
 		)
 	}
 	return processResult{}, nil
@@ -1224,11 +1192,8 @@
 			slayers.SCMPTypeParameterProblem,
 			slayers.SCMPCodeInvalidSegmentChange,
 			&slayers.SCMPParameterProblem{Pointer: p.currentInfoPointer()},
-			serrors.WithCtx(
-				cannotRoute, "ingress_id", p.ingressID, "ingress_type", ingress,
-				"egress_id", pktEgressID, "egress_type", egress,
-			),
-		)
+			serrors.WithCtx(cannotRoute, "ingress_id", p.ingressID, "ingress_type", ingress,
+				"egress_id", pktEgressID, "egress_type", egress))
 	}
 }
 
@@ -1247,44 +1212,28 @@
 }
 
 func (p *scionPacketProcessor) currentInfoPointer() uint16 {
-	return uint16(
-		slayers.CmnHdrLen + p.scionLayer.AddrHdrLen() +
-			scion.MetaLen + path.InfoLen*int(p.path.PathMeta.CurrINF),
-	)
+	return uint16(slayers.CmnHdrLen + p.scionLayer.AddrHdrLen() +
+		scion.MetaLen + path.InfoLen*int(p.path.PathMeta.CurrINF))
 }
 
 func (p *scionPacketProcessor) currentHopPointer() uint16 {
-	return uint16(
-		slayers.CmnHdrLen + p.scionLayer.AddrHdrLen() +
-			scion.MetaLen + path.InfoLen*p.path.NumINF + path.HopLen*int(p.path.PathMeta.CurrHF),
-	)
+	return uint16(slayers.CmnHdrLen + p.scionLayer.AddrHdrLen() +
+		scion.MetaLen + path.InfoLen*p.path.NumINF + path.HopLen*int(p.path.PathMeta.CurrHF))
 }
 
 func (p *scionPacketProcessor) verifyCurrentMAC() (processResult, error) {
 	fullMac := path.FullMAC(p.mac, p.infoField, p.hopField, p.macBuffers.scionInput)
 	if subtle.ConstantTimeCompare(p.hopField.Mac[:path.MacLen], fullMac[:path.MacLen]) == 0 {
 		return p.packSCMP(
-<<<<<<< HEAD
-			&slayers.SCMP{
-				TypeCode: slayers.CreateSCMPTypeCode(
-					slayers.SCMPTypeParameterProblem,
-					slayers.SCMPCodeInvalidHopFieldMAC,
-				),
-			},
-=======
 			slayers.SCMPTypeParameterProblem,
 			slayers.SCMPCodeInvalidHopFieldMAC,
->>>>>>> 526dc93a
 			&slayers.SCMPParameterProblem{Pointer: p.currentHopPointer()},
-			serrors.New(
-				"MAC verification failed", "expected", fmt.Sprintf(
-					"%x", fullMac[:path.MacLen],
-				),
+			serrors.New("MAC verification failed", "expected", fmt.Sprintf(
+				"%x", fullMac[:path.MacLen]),
 				"actual", fmt.Sprintf("%x", p.hopField.Mac[:path.MacLen]),
 				"cons_dir", p.infoField.ConsDir,
 				"if_id", p.ingressID, "curr_inf", p.path.PathMeta.CurrINF,
-				"curr_hf", p.path.PathMeta.CurrHF, "seg_id", p.infoField.SegID,
-			),
+				"curr_hf", p.path.PathMeta.CurrHF, "seg_id", p.infoField.SegID),
 		)
 	}
 	// Add the full MAC to the SCION packet processor,
@@ -1299,20 +1248,9 @@
 	switch {
 	case errors.Is(err, noSVCBackend):
 		r, err := p.packSCMP(
-<<<<<<< HEAD
-			&slayers.SCMP{
-				TypeCode: slayers.CreateSCMPTypeCode(
-					slayers.SCMPTypeDestinationUnreachable,
-					slayers.SCMPCodeNoRoute,
-				),
-			},
-			&slayers.SCMPDestinationUnreachable{}, err,
-		)
-=======
 			slayers.SCMPTypeDestinationUnreachable,
 			slayers.SCMPCodeNoRoute,
 			&slayers.SCMPDestinationUnreachable{}, err)
->>>>>>> 526dc93a
 		return nil, r, err
 	default:
 		return a, processResult{}, nil
@@ -1450,8 +1388,7 @@
 }
 
 func (p *scionPacketProcessor) handleSCMPTraceRouteRequest(
-	interfaceID uint16,
-) (processResult, error) {
+	interfaceID uint16) (processResult, error) {
 
 	if p.lastLayer.NextLayerType() != slayers.LayerTypeSCMP {
 		log.Debug("Packet with router alert, but not SCMP")
@@ -1464,10 +1401,8 @@
 		return processResult{}, nil
 	}
 	if scmpH.TypeCode != slayers.CreateSCMPTypeCode(slayers.SCMPTypeTracerouteRequest, 0) {
-		log.Debug(
-			"Packet with router alert, but not traceroute request",
-			"type_code", scmpH.TypeCode,
-		)
+		log.Debug("Packet with router alert, but not traceroute request",
+			"type_code", scmpH.TypeCode)
 		return processResult{}, nil
 	}
 	var scmpP slayers.SCMPTraceroute
@@ -1489,22 +1424,11 @@
 		return processResult{}, nil
 	}
 	return p.packSCMP(
-<<<<<<< HEAD
-		&slayers.SCMP{
-			TypeCode: slayers.CreateSCMPTypeCode(
-				slayers.SCMPTypeParameterProblem,
-				slayers.SCMPCodeInvalidPacketSize,
-			),
-		},
-=======
 		slayers.SCMPTypeParameterProblem,
 		slayers.SCMPCodeInvalidPacketSize,
->>>>>>> 526dc93a
 		&slayers.SCMPParameterProblem{Pointer: 0},
-		serrors.New(
-			"bad packet size",
-			"header", p.scionLayer.PayloadLen, "actual", len(p.scionLayer.Payload),
-		),
+		serrors.New("bad packet size",
+			"header", p.scionLayer.PayloadLen, "actual", len(p.scionLayer.Payload)),
 	)
 }
 
@@ -1553,8 +1477,7 @@
 	}
 
 	// Inbound: pkts destined to the local IA.
-<<<<<<< HEAD
-	if p.scionLayer.DstIA.Equal(p.d.localIA) && int(p.path.PathMeta.CurrHF)+1 == p.path.NumHops {
+	if p.scionLayer.DstIA == p.d.localIA {
 		// Helia forward reservations also possible for inbound packets
 		if opt, ok := p.getHeliaHBHOption(slayers.OptTypeReservReqForward); ok {
 			return p.packHeliaResponse(opt)
@@ -1562,9 +1485,6 @@
 		if opt, ok := p.getHeliaHBHOption(slayers.OptTypeReservReqBackward); ok {
 			return p.packHeliaResponse(opt)
 		}
-=======
-	if p.scionLayer.DstIA == p.d.localIA {
->>>>>>> 526dc93a
 		a, r, err := p.resolveInbound()
 		if err != nil {
 			return r, err
@@ -1643,42 +1563,33 @@
 		// TODO parameter problem -> invalid path
 		return processResult{}, serrors.WrapStr(
 			"OneHop path in reverse construction direction is not allowed",
-			malformedPath, "srcIA", s.SrcIA, "dstIA", s.DstIA,
-		)
+			malformedPath, "srcIA", s.SrcIA, "dstIA", s.DstIA)
 	}
 
 	// OHP leaving our IA
 	if p.ingressID == 0 {
 		if !p.d.localIA.Equal(s.SrcIA) {
 			// TODO parameter problem -> invalid path
-			return processResult{}, serrors.WrapStr(
-				"bad source IA", cannotRoute,
+			return processResult{}, serrors.WrapStr("bad source IA", cannotRoute,
 				"type", "ohp", "egress", ohp.FirstHop.ConsEgress,
-				"localIA", p.d.localIA, "srcIA", s.SrcIA,
-			)
+				"localIA", p.d.localIA, "srcIA", s.SrcIA)
 		}
 		neighborIA, ok := p.d.neighborIAs[ohp.FirstHop.ConsEgress]
 		if !ok {
 			// TODO parameter problem invalid interface
-			return processResult{}, serrors.WithCtx(
-				cannotRoute,
+			return processResult{}, serrors.WithCtx(cannotRoute,
+				"type", "ohp", "egress", ohp.FirstHop.ConsEgress)
+		}
+		if !neighborIA.Equal(s.DstIA) {
+			return processResult{}, serrors.WrapStr("bad destination IA", cannotRoute,
 				"type", "ohp", "egress", ohp.FirstHop.ConsEgress,
-			)
-		}
-		if !neighborIA.Equal(s.DstIA) {
-			return processResult{}, serrors.WrapStr(
-				"bad destination IA", cannotRoute,
-				"type", "ohp", "egress", ohp.FirstHop.ConsEgress,
-				"neighborIA", neighborIA, "dstIA", s.DstIA,
-			)
+				"neighborIA", neighborIA, "dstIA", s.DstIA)
 		}
 		mac := path.MAC(p.mac, ohp.Info, ohp.FirstHop, p.macBuffers.scionInput)
 		if subtle.ConstantTimeCompare(ohp.FirstHop.Mac[:], mac[:]) == 0 {
 			// TODO parameter problem -> invalid MAC
-			return processResult{}, serrors.New(
-				"MAC", "expected", fmt.Sprintf("%x", mac),
-				"actual", fmt.Sprintf("%x", ohp.FirstHop.Mac), "type", "ohp",
-			)
+			return processResult{}, serrors.New("MAC", "expected", fmt.Sprintf("%x", mac),
+				"actual", fmt.Sprintf("%x", ohp.FirstHop.Mac), "type", "ohp")
 		}
 		ohp.Info.UpdateSegID(ohp.FirstHop.Mac)
 
@@ -1692,27 +1603,21 @@
 				nil
 		}
 		// TODO parameter problem invalid interface
-		return processResult{}, serrors.WithCtx(
-			cannotRoute, "type", "ohp",
-			"egress", ohp.FirstHop.ConsEgress, "consDir", ohp.Info.ConsDir,
-		)
+		return processResult{}, serrors.WithCtx(cannotRoute, "type", "ohp",
+			"egress", ohp.FirstHop.ConsEgress, "consDir", ohp.Info.ConsDir)
 	}
 
 	// OHP entering our IA
 	if !p.d.localIA.Equal(s.DstIA) {
-		return processResult{}, serrors.WrapStr(
-			"bad destination IA", cannotRoute,
+		return processResult{}, serrors.WrapStr("bad destination IA", cannotRoute,
 			"type", "ohp", "ingress", p.ingressID,
-			"localIA", p.d.localIA, "dstIA", s.DstIA,
-		)
+			"localIA", p.d.localIA, "dstIA", s.DstIA)
 	}
 	neighborIA := p.d.neighborIAs[p.ingressID]
 	if !neighborIA.Equal(s.SrcIA) {
-		return processResult{}, serrors.WrapStr(
-			"bad source IA", cannotRoute,
+		return processResult{}, serrors.WrapStr("bad source IA", cannotRoute,
 			"type", "ohp", "ingress", p.ingressID,
-			"neighborIA", neighborIA, "srcIA", s.SrcIA,
-		)
+			"neighborIA", neighborIA, "srcIA", s.SrcIA)
 	}
 
 	ohp.SecondHop = path.HopField{
@@ -1789,10 +1694,8 @@
 }
 
 // newBFDSend creates and initializes a BFD Sender
-func newBFDSend(
-	conn BatchConn, srcIA, dstIA addr.IA, srcAddr, dstAddr *net.UDPAddr,
-	ifID uint16, mac hash.Hash,
-) *bfdSend {
+func newBFDSend(conn BatchConn, srcIA, dstIA addr.IA, srcAddr, dstAddr *net.UDPAddr,
+	ifID uint16, mac hash.Hash) *bfdSend {
 
 	scn := &slayers.SCION{
 		Version:      0,
@@ -1856,10 +1759,8 @@
 		ohp.FirstHop.Mac = path.MAC(b.mac, ohp.Info, ohp.FirstHop, b.macBuffer)
 	}
 
-	err := gopacket.SerializeLayers(
-		b.buffer, gopacket.SerializeOptions{FixLengths: true},
-		b.scn, bfd,
-	)
+	err := gopacket.SerializeLayers(b.buffer, gopacket.SerializeOptions{FixLengths: true},
+		b.scn, bfd)
 	if err != nil {
 		return err
 	}
@@ -1868,13 +1769,9 @@
 }
 
 func (p *scionPacketProcessor) prepareSCMP(
-<<<<<<< HEAD
-	scmpH *slayers.SCMP, scmpP gopacket.SerializableLayer,
-=======
 	typ slayers.SCMPType,
 	code slayers.SCMPCode,
 	scmpP gopacket.SerializableLayer,
->>>>>>> 526dc93a
 	cause error,
 ) ([]byte, error) {
 
@@ -1887,25 +1784,19 @@
 		var ok bool
 		path, ok = p.scionLayer.Path.(*scion.Raw)
 		if !ok {
-			return nil, serrors.WithCtx(
-				cannotRoute, "details", "unsupported path type",
-				"path type", pathType,
-			)
+			return nil, serrors.WithCtx(cannotRoute, "details", "unsupported path type",
+				"path type", pathType)
 		}
 	case epic.PathType:
 		epicPath, ok := p.scionLayer.Path.(*epic.Path)
 		if !ok {
-			return nil, serrors.WithCtx(
-				cannotRoute, "details", "unsupported path type",
-				"path type", pathType,
-			)
+			return nil, serrors.WithCtx(cannotRoute, "details", "unsupported path type",
+				"path type", pathType)
 		}
 		path = epicPath.ScionPath
 	default:
-		return nil, serrors.WithCtx(
-			cannotRoute, "details", "unsupported path type",
-			"path type", pathType,
-		)
+		return nil, serrors.WithCtx(cannotRoute, "details", "unsupported path type",
+			"path type", pathType)
 	}
 	decPath, err := path.ToDecoded()
 	if err != nil {
@@ -2147,10 +2038,8 @@
 // gopacket.DecodingLayerParser, but customized to our use case with a "base"
 // layer and additional, optional layers in the given order.
 // Returns the last decoded layer.
-func decodeLayers(
-	data []byte, base gopacket.DecodingLayer,
-	opts ...gopacket.DecodingLayer,
-) (gopacket.DecodingLayer, error) {
+func decodeLayers(data []byte, base gopacket.DecodingLayer,
+	opts ...gopacket.DecodingLayer) (gopacket.DecodingLayer, error) {
 
 	if err := base.DecodeFromBytes(data, gopacket.NilDecodeFeedback); err != nil {
 		return nil, err
@@ -2174,7 +2063,7 @@
 		return v.NextHdr
 	case *slayers.EndToEndExtnSkipper:
 		return v.NextHdr
-	case *slayers.HopByHopExtnSkipper:
+	case *slayers.HopByHopExtn:
 		return v.NextHdr
 	default:
 		return slayers.L4None
@@ -2207,10 +2096,8 @@
 	return c
 }
 
-func interfaceToMetricLabels(
-	id uint16, localIA addr.IA,
-	neighbors map[uint16]addr.IA,
-) prometheus.Labels {
+func interfaceToMetricLabels(id uint16, localIA addr.IA,
+	neighbors map[uint16]addr.IA) prometheus.Labels {
 
 	if id == 0 {
 		return prometheus.Labels{
