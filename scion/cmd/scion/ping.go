// Copyright 2020 Anapaya Systems
//
// Licensed under the Apache License, Version 2.0 (the "License");
// you may not use this file except in compliance with the License.
// You may obtain a copy of the License at
//
//   http://www.apache.org/licenses/LICENSE-2.0
//
// Unless required by applicable law or agreed to in writing, software
// distributed under the License is distributed on an "AS IS" BASIS,
// WITHOUT WARRANTIES OR CONDITIONS OF ANY KIND, either express or implied.
// See the License for the specific language governing permissions and
// limitations under the License.

package main

import (
	"context"
	"encoding/json"
	"fmt"
	"github.com/scionproto/scion/pkg/experimental/fabrid"
	"math"
	"net"
	"os"
	"syscall"
	"time"

	"github.com/spf13/cobra"
	"gopkg.in/yaml.v2"

	"github.com/scionproto/scion/pkg/daemon"
	"github.com/scionproto/scion/pkg/log"
	"github.com/scionproto/scion/pkg/private/serrors"
	"github.com/scionproto/scion/pkg/snet"
	"github.com/scionproto/scion/pkg/snet/addrutil"
	snetpath "github.com/scionproto/scion/pkg/snet/path"
	"github.com/scionproto/scion/pkg/sock/reliable"
	"github.com/scionproto/scion/private/app"
	"github.com/scionproto/scion/private/app/flag"
	"github.com/scionproto/scion/private/app/path"
	"github.com/scionproto/scion/private/path/pathpol"
	"github.com/scionproto/scion/private/tracing"
	"github.com/scionproto/scion/scion/ping"
)

type Result struct {
	Path            Path         `json:"path" yaml:"path"`
	PayloadSize     int          `json:"payload_size" yaml:"payload_size"`
	ScionPacketSize int          `json:"scion_packet_size" yaml:"scion_packet_size"`
	Replies         []PingUpdate `json:"replies" yaml:"replies"`
	Statistics      Stats        `json:"statistics" yaml:"statistics"`
}

type Stats struct {
	ping.Stats `yaml:",inline"`
	Loss       int            `json:"packet_loss" yaml:"packet_loss"`
	Time       durationMillis `json:"time" yaml:"time"`
	MinRTT     durationMillis `json:"min_rtt" yaml:"min_rtt"`
	AvgRTT     durationMillis `json:"avg_rtt" yaml:"avg_rtt"`
	MaxRTT     durationMillis `json:"max_rtt" yaml:"max_rtt"`
	MdevRTT    durationMillis `json:"mdev_rtt" yaml:"mdev_rtt"`
}

type PingUpdate struct {
	Size     int            `json:"scion_packet_size" yaml:"scion_packet_size"`
	Source   string         `json:"source" yaml:"source"`
	Sequence int            `json:"scmp_seq" yaml:"scmp_seq"`
	RTT      durationMillis `json:"round_trip_time" yaml:"round_trip_time"`
	State    string         `json:"state" yaml:"state"`
}

func newPing(pather CommandPather) *cobra.Command {
	var envFlags flag.SCIONEnvironment
	var flags struct {
		count       uint16
		features    []string
		interactive bool
		interval    time.Duration
		logLevel    string
		maxMTU      bool
		noColor     bool
		refresh     bool
		healthyOnly bool
		sequence    string
		size        uint
		pktSize     uint
		timeout     time.Duration
		tracer      string
		epic        bool
		format      string
		fabrid      bool
		fabridQuery string
	}

	var cmd = &cobra.Command{
		Use:   "ping [flags] <remote>",
		Short: "Test connectivity to a remote SCION host using SCMP echo packets",
		Example: fmt.Sprintf(`  %[1]s ping 1-ff00:0:110,10.0.0.1
  %[1]s ping 1-ff00:0:110,10.0.0.1 -c 5`, pather.CommandPath()),
		Long: fmt.Sprintf(`'ping' test connectivity to a remote SCION host using SCMP echo packets.

When the \--count option is set, ping sends the specified number of SCMP echo packets
and reports back the statistics.

When the \--healthy-only option is set, ping first determines healthy paths through probing and
chooses amongst them.

If no reply packet is received at all, ping will exit with code 1.
On other errors, ping will exit with code 2.

%s`, app.SequenceHelp),
		Args: cobra.ExactArgs(1),
		RunE: func(cmd *cobra.Command, args []string) error {
			remote, err := snet.ParseUDPAddr(args[0])
			if err != nil {
				return serrors.WrapStr("parsing remote", err)
			}
			if err := app.SetupLog(flags.logLevel); err != nil {
				return serrors.WrapStr("setting up logging", err)
			}
			closer, err := setupTracer("ping", flags.tracer)
			if err != nil {
				return serrors.WrapStr("setting up tracing", err)
			}
			defer closer()
			printf, err := getPrintf(flags.format, cmd.OutOrStdout())
			if err != nil {
				return serrors.WrapStr("get formatting", err)
			}

			cmd.SilenceUsage = true

			if err := envFlags.LoadExternalVars(); err != nil {
				return err
			}
			daemonAddr := envFlags.Daemon()
			dispatcher := envFlags.Dispatcher()
			localIP := net.IP(envFlags.Local().AsSlice())
			log.Debug("Resolved SCION environment flags",
				"daemon", daemonAddr,
				"dispatcher", dispatcher,
				"local", localIP,
			)

			if localIP == nil {
				target := remote.Host.IP
				if remote.NextHop != nil {
					target = remote.NextHop.IP
				}
				if localIP, err = addrutil.ResolveLocal(target); err != nil {
					return serrors.WrapStr("resolving local address", err)
				}
			}
			span, traceCtx := tracing.CtxWith(context.Background(), "run")
			span.SetTag("dst.isd_as", remote.IA)
			span.SetTag("dst.host", remote.Host.IP)
			defer span.Finish()

			ctx, cancelF := context.WithTimeout(traceCtx, time.Second)
			defer cancelF()
			sd, err := daemon.NewService(daemonAddr).Connect(ctx)
			if err != nil {
				return serrors.WrapStr("connecting to SCION Daemon", err)
			}
			defer sd.Close()
			info, err := app.QueryASInfo(traceCtx, sd)
			if err != nil {
				return err
			}
			span.SetTag("src.isd_as", info.IA)

			opts := []path.Option{
				path.WithInteractive(flags.interactive),
				path.WithRefresh(flags.refresh),
				path.WithSequence(flags.sequence),
				path.WithColorScheme(path.DefaultColorScheme(flags.noColor)),
				path.WithEPIC(flags.epic),
			}
			if flags.healthyOnly {
				opts = append(opts, path.WithProbing(&path.ProbeConfig{
					LocalIA:    info.IA,
					LocalIP:    localIP,
					Dispatcher: dispatcher,
				}))
			}
			if flags.fabrid {
				cfg := snetpath.FabridConfig{
					LocalIA:         info.IA,
					LocalAddr:       localIP.String(),
					DestinationIA:   remote.IA,
					DestinationAddr: remote.Host.IP.String(),
				}
				//TODO(jvanbommel): @rohrerj I get why we have this, but would be nice if we didn't
				//need to hard specify our IP and drkey would just take it from our request. Or?
				if localIP == nil {
					target := remote.Host.IP
					if remote.NextHop != nil {
						target = remote.NextHop.IP
					}
					if localIP, err = addrutil.ResolveLocal(target); err != nil {
						return serrors.WrapStr("resolving local address", err)
					}
					printf("Resolved local address:\n  %s\n", localIP)
					cfg.LocalAddr = localIP.String()
				}
				opts = append(opts, path.WithFABRID(&path.FABRIDQuery{
					Query:        flags.fabridQuery,
					FabridConfig: cfg,
				}))
			}
			cs := path.DefaultColorScheme(false)
			pingPath, err := path.Choose(traceCtx, sd, remote.IA, opts...)

			if err != nil {
				return err
			}
			fmt.Println(cs.Path(pingPath))

			// If the EPIC flag is set, use the EPIC-HP path type
			if flags.epic {
				switch s := pingPath.Dataplane().(type) {
				case snetpath.SCION:
					epicPath, err := snetpath.NewEPICDataplanePath(s, pingPath.Metadata().EpicAuths)
					if err != nil {
						return err
					}
					remote.Path = epicPath
				case snetpath.Empty:
					remote.Path = s
				default:
					return serrors.New("unsupported path type")
				}
			} else if flags.fabrid {
				switch s := pingPath.Dataplane().(type) {
<<<<<<< HEAD
				case snetpath.SCION:
					polIdentifier := snet.FabridPolicyIdentifier{
						Type:       snet.FabridGlobalPolicy,
						Identifier: 0,
						Index:      0,
					}
					fabridClientConfig := fabrid.SimpleFabridConfig{
						DestinationIA:   remote.IA,
						DestinationAddr: remote.Host.IP.String(),
						LocalIA:         info.IA,
						LocalAddr:       localIP.String(),
						ValidationRatio: 0,
						Policy:          polIdentifier,
					}
					servicesInfo, err := sd.SVCInfo(ctx, []addr.SVC{addr.SvcCS})
					if err != nil {
						return err
					}
					controlServiceInfo := servicesInfo[addr.SvcCS][0]
					localAddr := &net.TCPAddr{
						IP:   localIP,
						Port: 0,
					}
					controlAddr, err := net.ResolveTCPAddr("tcp", controlServiceInfo)
					if err != nil {
						return err
					}

					fmt.Println("CS:", controlServiceInfo)
					dialer := func(ctx context.Context, addr string) (net.Conn, error) {
						return net.DialTCP("tcp", localAddr, controlAddr)
					}
					grpcconn, err := grpc.DialContext(ctx, controlServiceInfo,
						grpc.WithInsecure(), grpc.WithContextDialer(dialer))
					if err != nil {
						return err
					}
					defer grpcconn.Close()
					fabridClient := fabrid.NewFabridClient(*remote, fabridClientConfig, grpcconn)
					fabridConfig := &snetpath.FabridConfig{
						LocalIA:         info.IA,
						LocalAddr:       localIP.String(),
						DestinationIA:   remote.IA,
						DestinationAddr: remote.Host.IP.String(),
					}
					fabridClient.NewFabridPathState(snet.Fingerprint(pingPath))
					fabridPath, err := snetpath.NewFABRIDDataplanePath(s, pingPath.Metadata().Interfaces,
						policies, fabridConfig, fabridClient, snet.Fingerprint(pingPath))
					if err != nil {
						return err
					}
					remote.Path = fabridPath
					if localIP == nil {
						target := remote.Host.IP
						if remote.NextHop != nil {
							target = remote.NextHop.IP
						}
						if localIP, err = addrutil.ResolveLocal(target); err != nil {
							return serrors.WrapStr("resolving local address", err)
						}
						printf("Resolved local address:\n  %s\n", localIP)
						fabridConfig.LocalAddr = localIP.String()
					}
					client := drpb.NewDRKeyIntraServiceClient(grpcconn)
					fabridPath.RegisterDRKeyFetcher(func(ctx context.Context, meta drkey.ASHostMeta) (drkey.ASHostKey, error) {
						rep, err := client.DRKeyASHost(ctx, drhelper.AsHostMetaToProtoRequest(meta))
						if err != nil {
							return drkey.ASHostKey{}, err
						}
						key, err := drhelper.GetASHostKeyFromReply(rep, meta)
						if err != nil {
							return drkey.ASHostKey{}, err
						}
						return key, nil
					})
=======
				case *snetpath.FABRID:
					remote.Path = s
					s.RegisterDRKeyFetcher(sd.FabridKeys)

>>>>>>> dc677df0
				default:
					return serrors.New("unsupported path type")
				}
			} else {
				remote.Path = pingPath.Dataplane()
			}
			remote.NextHop = pingPath.UnderlayNextHop()

			// Resolve local IP based on underlay next hop
			if localIP == nil {
				target := remote.Host.IP
				if remote.NextHop != nil {
					target = remote.NextHop.IP
				}
				if localIP, err = addrutil.ResolveLocal(target); err != nil {
					return serrors.WrapStr("resolving local address", err)

				}
				printf("Resolved local address:\n  %s\n", localIP)
			}
			printf("Using path:\n  %s\n\n", pingPath)
			span.SetTag("src.host", localIP)
			local := &snet.UDPAddr{
				IA:   info.IA,
				Host: &net.UDPAddr{IP: localIP},
			}
			pldSize := int(flags.size)

			if cmd.Flags().Changed("packet-size") {
				overhead, err := ping.Size(local, remote, 0)
				if err != nil {
					return err
				}
				if overhead > int(flags.pktSize) {
					return serrors.New(
						"desired packet size smaller than header overhead",
						"minimum_packet_size", overhead)
				}
				pldSize = int(flags.pktSize - uint(overhead))
			}
			if flags.maxMTU {
				mtu := int(pingPath.Metadata().MTU)
				pldSize, err = calcMaxPldSize(local, remote, mtu)
				if err != nil {
					return err
				}
			}
			pktSize, err := ping.Size(local, remote, pldSize)
			if err != nil {
				return err
			}
			printf("PING %s pld=%dB scion_pkt=%dB\n", remote, pldSize, pktSize)

			start := time.Now()
			ctx = app.WithSignal(traceCtx, os.Interrupt, syscall.SIGTERM)
			count := flags.count
			if count == 0 {
				count = math.MaxUint16
			}

			seq, err := pathpol.GetSequence(pingPath)
			if err != nil {
				return serrors.New("get sequence from used path")
			}
			res := Result{
				ScionPacketSize: pktSize,
				Path: Path{
					Fingerprint: snet.Fingerprint(pingPath).String(),
					Hops:        getHops(pingPath),
					Sequence:    seq,
					LocalIP:     localIP,
					NextHop:     pingPath.UnderlayNextHop().String(),
				},
				PayloadSize: pldSize,
			}

			stats, err := ping.Run(ctx, ping.Config{
				Dispatcher:  reliable.NewDispatcher(dispatcher),
				Attempts:    count,
				Interval:    flags.interval,
				Timeout:     flags.timeout,
				Local:       local,
				Remote:      remote,
				PayloadSize: pldSize,
				ErrHandler: func(err error) {
					fmt.Fprintf(os.Stderr, "ERROR: %s\n", err)
				},
				UpdateHandler: func(update ping.Update) {
					var additional string
					switch update.State {
					case ping.AfterTimeout:
						additional = " state=After timeout"
					case ping.OutOfOrder:
						additional = " state=Out of Order"
					case ping.Duplicate:
						additional = " state=Duplicate"
					}
					res.Replies = append(res.Replies, PingUpdate{
						Size:     update.Size,
						Source:   update.Source.String(),
						Sequence: update.Sequence,
						RTT:      durationMillis(update.RTT),
						State:    update.State.String(),
					})
					printf("%d bytes from %s,%s: scmp_seq=%d time=%s%s\n",
						update.Size, update.Source.IA, update.Source.Host, update.Sequence,
						durationMillis(update.RTT), additional)
				},
				Hops: len(pingPath.Metadata().Interfaces) / 2,
			})
			if err != nil {
				return err
			}
			res.Statistics = calculateStats(stats, res.Replies, time.Since(start))

			switch flags.format {
			case "human":
				s := res.Statistics.Stats
				printf("\n--- %s,%s statistics ---\n", remote.IA, remote.Host.IP)
				printf("%d packets transmitted, %d received, %d%% packet loss, time %v\n",
					s.Sent, s.Received, res.Statistics.Loss,
					res.Statistics.Time,
				)
				if s.Received != 0 {
					printf("rtt min/avg/max/mdev = %.3f/%.3f/%.3f/%.3f ms\n",
						res.Statistics.MinRTT.Millis(),
						res.Statistics.AvgRTT.Millis(),
						res.Statistics.MaxRTT.Millis(),
						res.Statistics.MdevRTT.Millis(),
					)
				}
				if stats.Received == 0 {
					return app.WithExitCode(serrors.New("no reply packet received"), 1)
				}
			case "json":
				enc := json.NewEncoder(os.Stdout)
				enc.SetIndent("", "  ")
				enc.SetEscapeHTML(false)
				return enc.Encode(res)
			case "yaml":
				enc := yaml.NewEncoder(os.Stdout)
				return enc.Encode(res)
			}

			return nil
		},
	}

	envFlags.Register(cmd.Flags())
	cmd.Flags().BoolVarP(&flags.interactive, "interactive", "i", false, "interactive mode")
	cmd.Flags().BoolVar(&flags.noColor, "no-color", false, "disable colored output")
	cmd.Flags().DurationVar(&flags.timeout, "timeout", time.Second, "timeout per packet")
	cmd.Flags().StringVar(&flags.sequence, "sequence", "", app.SequenceUsage)
	cmd.Flags().StringVar(&flags.fabridQuery, "fabridquery", "", "the query for policies that the "+
		"path must adhere to")
	cmd.Flags().BoolVar(&flags.healthyOnly, "healthy-only", false, "only use healthy paths")
	cmd.Flags().BoolVar(&flags.refresh, "refresh", false, "set refresh flag for path request")
	cmd.Flags().DurationVar(&flags.interval, "interval", time.Second, "time between packets")
	cmd.Flags().Uint16VarP(&flags.count, "count", "c", 0, "total number of packets to send")
	cmd.Flags().UintVarP(&flags.size, "payload-size", "s", 0,
		`number of bytes to be sent in addition to the SCION Header and SCMP echo header;
the total size of the packet is still variable size due to the variable size of
the SCION path.`,
	)
	cmd.Flags().UintVar(&flags.pktSize, "packet-size", 0,
		`number of bytes to be sent including the SCION Header and SCMP echo header,
the desired size must provide enough space for the required headers. This flag
overrides the 'payload_size' flag.`,
	)
	cmd.Flags().BoolVar(&flags.maxMTU, "max-mtu", false,
		`choose the payload size such that the sent SCION packet including the SCION Header,
SCMP echo header and payload are equal to the MTU of the path. This flag overrides the
'payload_size' and 'packet_size' flags.`)
	cmd.Flags().StringVar(&flags.logLevel, "log.level", "", app.LogLevelUsage)
	cmd.Flags().StringVar(&flags.tracer, "tracing.agent", "", "Tracing agent address")
	cmd.Flags().BoolVar(&flags.epic, "epic", false, "Enable EPIC for path probing.")
	cmd.Flags().StringVar(&flags.format, "format", "human",
		"Specify the output format (human|json|yaml)")
	cmd.Flags().BoolVar(&flags.fabrid, "fabrid", false, "Enable FABRID")
	return cmd
}

func calcMaxPldSize(local, remote *snet.UDPAddr, mtu int) (int, error) {
	overhead, err := ping.Size(local, remote, 0)
	if err != nil {
		return 0, err
	}
	return mtu - overhead, nil
}

// calculateStats computes the Stats from the ping stats and updates
func calculateStats(s ping.Stats, replies []PingUpdate, run time.Duration) Stats {
	var loss int
	if s.Sent != 0 {
		loss = 100 - s.Received*100/s.Sent
	}

	stats := Stats{
		Stats: s,
		Loss:  loss,
		Time:  durationMillis(run),
	}

	if len(replies) == 0 {
		return stats
	}
	minRTT := replies[0].RTT
	maxRTT := replies[0].RTT
	var sum durationMillis
	for i := 0; i < len(replies); i++ {
		if replies[i].RTT < minRTT {
			minRTT = replies[i].RTT
		}
		if replies[i].RTT > maxRTT {
			maxRTT = replies[i].RTT
		}
		sum += replies[i].RTT
	}
	avgRTT := durationMillis(int(sum) / len(replies))

	// standard deviation
	var sd float64
	for i := 0; i < len(replies); i++ {
		sd += math.Pow(float64(replies[i].RTT-avgRTT), 2)
	}
	mdevRTT := math.Sqrt(sd / float64(len(replies)))
	stats.MinRTT = minRTT
	stats.MaxRTT = maxRTT
	stats.AvgRTT = avgRTT
	stats.MdevRTT = durationMillis(mdevRTT)
	return stats
}<|MERGE_RESOLUTION|>--- conflicted
+++ resolved
@@ -18,7 +18,6 @@
 	"context"
 	"encoding/json"
 	"fmt"
-	"github.com/scionproto/scion/pkg/experimental/fabrid"
 	"math"
 	"net"
 	"os"
@@ -142,15 +141,6 @@
 				"local", localIP,
 			)
 
-			if localIP == nil {
-				target := remote.Host.IP
-				if remote.NextHop != nil {
-					target = remote.NextHop.IP
-				}
-				if localIP, err = addrutil.ResolveLocal(target); err != nil {
-					return serrors.WrapStr("resolving local address", err)
-				}
-			}
 			span, traceCtx := tracing.CtxWith(context.Background(), "run")
 			span.SetTag("dst.isd_as", remote.IA)
 			span.SetTag("dst.host", remote.Host.IP)
@@ -232,88 +222,10 @@
 				}
 			} else if flags.fabrid {
 				switch s := pingPath.Dataplane().(type) {
-<<<<<<< HEAD
-				case snetpath.SCION:
-					polIdentifier := snet.FabridPolicyIdentifier{
-						Type:       snet.FabridGlobalPolicy,
-						Identifier: 0,
-						Index:      0,
-					}
-					fabridClientConfig := fabrid.SimpleFabridConfig{
-						DestinationIA:   remote.IA,
-						DestinationAddr: remote.Host.IP.String(),
-						LocalIA:         info.IA,
-						LocalAddr:       localIP.String(),
-						ValidationRatio: 0,
-						Policy:          polIdentifier,
-					}
-					servicesInfo, err := sd.SVCInfo(ctx, []addr.SVC{addr.SvcCS})
-					if err != nil {
-						return err
-					}
-					controlServiceInfo := servicesInfo[addr.SvcCS][0]
-					localAddr := &net.TCPAddr{
-						IP:   localIP,
-						Port: 0,
-					}
-					controlAddr, err := net.ResolveTCPAddr("tcp", controlServiceInfo)
-					if err != nil {
-						return err
-					}
-
-					fmt.Println("CS:", controlServiceInfo)
-					dialer := func(ctx context.Context, addr string) (net.Conn, error) {
-						return net.DialTCP("tcp", localAddr, controlAddr)
-					}
-					grpcconn, err := grpc.DialContext(ctx, controlServiceInfo,
-						grpc.WithInsecure(), grpc.WithContextDialer(dialer))
-					if err != nil {
-						return err
-					}
-					defer grpcconn.Close()
-					fabridClient := fabrid.NewFabridClient(*remote, fabridClientConfig, grpcconn)
-					fabridConfig := &snetpath.FabridConfig{
-						LocalIA:         info.IA,
-						LocalAddr:       localIP.String(),
-						DestinationIA:   remote.IA,
-						DestinationAddr: remote.Host.IP.String(),
-					}
-					fabridClient.NewFabridPathState(snet.Fingerprint(pingPath))
-					fabridPath, err := snetpath.NewFABRIDDataplanePath(s, pingPath.Metadata().Interfaces,
-						policies, fabridConfig, fabridClient, snet.Fingerprint(pingPath))
-					if err != nil {
-						return err
-					}
-					remote.Path = fabridPath
-					if localIP == nil {
-						target := remote.Host.IP
-						if remote.NextHop != nil {
-							target = remote.NextHop.IP
-						}
-						if localIP, err = addrutil.ResolveLocal(target); err != nil {
-							return serrors.WrapStr("resolving local address", err)
-						}
-						printf("Resolved local address:\n  %s\n", localIP)
-						fabridConfig.LocalAddr = localIP.String()
-					}
-					client := drpb.NewDRKeyIntraServiceClient(grpcconn)
-					fabridPath.RegisterDRKeyFetcher(func(ctx context.Context, meta drkey.ASHostMeta) (drkey.ASHostKey, error) {
-						rep, err := client.DRKeyASHost(ctx, drhelper.AsHostMetaToProtoRequest(meta))
-						if err != nil {
-							return drkey.ASHostKey{}, err
-						}
-						key, err := drhelper.GetASHostKeyFromReply(rep, meta)
-						if err != nil {
-							return drkey.ASHostKey{}, err
-						}
-						return key, nil
-					})
-=======
 				case *snetpath.FABRID:
 					remote.Path = s
 					s.RegisterDRKeyFetcher(sd.FabridKeys)
 
->>>>>>> dc677df0
 				default:
 					return serrors.New("unsupported path type")
 				}
@@ -422,7 +334,6 @@
 						update.Size, update.Source.IA, update.Source.Host, update.Sequence,
 						durationMillis(update.RTT), additional)
 				},
-				Hops: len(pingPath.Metadata().Interfaces) / 2,
 			})
 			if err != nil {
 				return err
@@ -492,7 +403,7 @@
 	cmd.Flags().BoolVar(&flags.epic, "epic", false, "Enable EPIC for path probing.")
 	cmd.Flags().StringVar(&flags.format, "format", "human",
 		"Specify the output format (human|json|yaml)")
-	cmd.Flags().BoolVar(&flags.fabrid, "fabrid", false, "Enable FABRID")
+	cmd.Flags().BoolVar(&flags.fabrid, "fabrid", true, "Enable FABRID")
 	return cmd
 }
 
