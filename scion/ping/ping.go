--- conflicted
+++ resolved
@@ -18,14 +18,10 @@
 import (
 	"context"
 	"encoding/binary"
-<<<<<<< HEAD
-	"fmt"
 	"github.com/scionproto/scion/pkg/slayers"
-	"github.com/scionproto/scion/private/topology/underlay"
-=======
->>>>>>> dc677df0
 	"math/rand"
 	"net"
+	"sync"
 	"time"
 
 	"github.com/scionproto/scion/pkg/addr"
@@ -34,6 +30,7 @@
 	"github.com/scionproto/scion/pkg/private/serrors"
 	"github.com/scionproto/scion/pkg/snet"
 	"github.com/scionproto/scion/pkg/sock/reliable"
+	"github.com/scionproto/scion/private/topology/underlay"
 )
 
 // Stats contains the statistics of a ping run.
@@ -98,7 +95,6 @@
 	// Update handler is invoked for every ping reply. Execution time must be
 	// small, as it is run synchronously.
 	UpdateHandler func(Update)
-	Hops          int
 }
 
 // Run ping with the configuration. This blocks until the configured number
@@ -143,11 +139,7 @@
 		replies:       replies,
 		errHandler:    cfg.ErrHandler,
 		updateHandler: cfg.UpdateHandler,
-<<<<<<< HEAD
 		hbh:           cfg.HBH,
-		hops:          cfg.Hops,
-=======
->>>>>>> dc677df0
 	}
 	return p.Ping(ctx, cfg.Remote)
 }
@@ -172,12 +164,8 @@
 	sentSequence     int
 	receivedSequence int
 	stats            Stats
-<<<<<<< HEAD
-
-	hops int
-	hbh  *slayers.HopByHopExtn
-=======
->>>>>>> dc677df0
+
+	hbh *slayers.HopByHopExtn
 }
 
 func (p *pinger) Ping(ctx context.Context, remote *snet.UDPAddr) (Stats, error) {
@@ -188,56 +176,50 @@
 	ctx, cancel := context.WithCancel(ctx)
 	defer cancel()
 
-	//errSend := make(chan error, 1)
-
-	//go func() {
-	//	defer log.HandlePanic()
-	//	p.drain(ctx)
-	//}()
-
-	//var wg sync.WaitGroup
-	//wg.Add(1)
-
-	defer log.HandlePanic()
-	//defer wg.Done()
-	start := time.Now()
-	for i := 0; i < 1000*int(p.attempts); i++ {
-		if err := p.send(remote); err != nil {
-			fmt.Println(serrors.WrapStr("sending", err))
-			break
+	errSend := make(chan error, 1)
+
+	go func() {
+		defer log.HandlePanic()
+		p.drain(ctx)
+	}()
+
+	var wg sync.WaitGroup
+	wg.Add(1)
+
+	go func() {
+		defer log.HandlePanic()
+		defer wg.Done()
+		for i := uint16(0); i < p.attempts; i++ {
+			if err := p.send(remote); err != nil {
+				errSend <- serrors.WrapStr("sending", err)
+				return
+			}
+			select {
+			case <-send.C:
+			case <-ctx.Done():
+				return
+			}
 		}
-		//select {
-		//case <-send.C:
-		//case <-ctx.Done():
-		//	return
-		//}
-	}
-	end := time.Now()
-	duration := end.Sub(start)
-	fabrid := false
-	if p.hbh != nil {
-		fabrid = true
-	}
-	fmt.Printf("BENCHMARK:%d\t%.2f\t%t\n", p.hops+1, float64(p.sentSequence)/float64(duration.Seconds()), fabrid)
-	//time.AfterFunc(p.timeout, cancel)
-
-	//for i := uint16(0); i < p.attempts; i++ {
-	//	select {
-	//	case <-ctx.Done():
-	//		return p.stats, nil
-	//	case err := <-errSend:
-	//		return p.stats, err
-	//	case reply := <-p.replies:
-	//		if reply.Error != nil {
-	//			if p.errHandler != nil {
-	//				p.errHandler(reply.Error)
-	//			}
-	//			continue
-	//		}
-	//		p.receive(reply)
-	//	}
-	//}
-	//wg.Wait()
+		time.AfterFunc(p.timeout, cancel)
+	}()
+
+	for i := uint16(0); i < p.attempts; i++ {
+		select {
+		case <-ctx.Done():
+			return p.stats, nil
+		case err := <-errSend:
+			return p.stats, err
+		case reply := <-p.replies:
+			if reply.Error != nil {
+				if p.errHandler != nil {
+					p.errHandler(reply.Error)
+				}
+				continue
+			}
+			p.receive(reply)
+		}
+	}
+	wg.Wait()
 	return p.stats, nil
 }
 
