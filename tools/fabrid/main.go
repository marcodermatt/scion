--- conflicted
+++ resolved
@@ -255,11 +255,7 @@
 		}
 
 		tmpBuffer := make([]byte, (len(fabridOption.HopfieldMetadata)*3+15)&^15+16)
-<<<<<<< HEAD
-		_, _, success, err := fabrid.VerifyPathValidator(fabridOption, tmpBuffer, hostHostKey[:])
-=======
-		_, err = crypto.VerifyPathValidator(fabridOption, tmpBuffer, hostHostKey[:])
->>>>>>> dc677df0
+		_, _, success, err := crypto.VerifyPathValidator(fabridOption, tmpBuffer, hostHostKey[:])
 		if err != nil {
 			return err
 		}
@@ -438,58 +434,12 @@
 	if path != nil {
 		switch s := path.Dataplane().(type) {
 		case snetpath.SCION:
-			polIdentifier := snet.FabridPolicyIdentifier{
-				Type:       snet.FabridGlobalPolicy,
-				Identifier: 0,
-				Index:      0,
-			}
-			fabridClientConfig := fabrid.SimpleFabridConfig{
-				DestinationIA:   remote.IA,
-				DestinationAddr: remote.Host.IP.String(),
-				LocalIA:         integration.Local.IA,
-				LocalAddr:       integration.Local.Host.IP.String(),
-				ValidationRatio: 0,
-				Policy:          polIdentifier,
-			}
 			fabridConfig := &snetpath.FabridConfig{
 				LocalIA:         integration.Local.IA,
 				LocalAddr:       integration.Local.Host.IP.String(),
 				DestinationIA:   remote.IA,
 				DestinationAddr: remote.Host.IP.String(),
 			}
-<<<<<<< HEAD
-			servicesInfo, err := c.sdConn.SVCInfo(ctx, []addr.SVC{addr.SvcCS})
-			if err != nil {
-				logger.Error("Error getting services", "err", err)
-				return false
-			}
-			controlServiceInfo := servicesInfo[addr.SvcCS][0]
-			localAddr := &net.TCPAddr{
-				IP:   integration.Local.Host.IP,
-				Port: 0,
-			}
-			controlAddr, err := net.ResolveTCPAddr("tcp", controlServiceInfo)
-			if err != nil {
-				logger.Error("Error resolving CS", "err", err)
-				return false
-			}
-
-			dialer := func(ctx context.Context, addr string) (net.Conn, error) {
-				return net.DialTCP("tcp", localAddr, controlAddr)
-			}
-			grpcconn, err := grpc.DialContext(ctx, controlServiceInfo,
-				grpc.WithInsecure(), grpc.WithContextDialer(dialer))
-			if err != nil {
-				logger.Error("Error connecting to CS", "err", err)
-				return false
-			}
-			defer grpcconn.Close()
-			fabridClient := fabrid.NewFabridClient(remote, fabridClientConfig, grpcconn)
-			fabridClient.NewFabridPathState(snet.Fingerprint(path))
-			var policies []snet.FabridPolicyPerHop
-			fabridPath, err := snetpath.NewFABRIDDataplanePath(s, path.Metadata().Interfaces,
-				policies, fabridConfig, fabridClient, snet.Fingerprint(path))
-=======
 			hops := path.Metadata().Hops()
 			policies := make([]*fabrid.PolicyID, len(hops))
 			zeroPol := fabrid.PolicyID(0)
@@ -498,28 +448,12 @@
 			}
 			fabridPath, err := snetpath.NewFABRIDDataplanePath(s, hops,
 				policies, fabridConfig)
->>>>>>> dc677df0
 			if err != nil {
 				logger.Error("Error creating FABRID path", "err", err)
 				return false
 			}
 			remote.Path = fabridPath
-<<<<<<< HEAD
-			drkeyClient := drpb.NewDRKeyIntraServiceClient(grpcconn)
-			fabridPath.RegisterDRKeyFetcher(func(ctx context.Context, meta drkey.ASHostMeta) (drkey.ASHostKey, error) {
-				rep, err := drkeyClient.DRKeyASHost(ctx, drhelper.AsHostMetaToProtoRequest(meta))
-				if err != nil {
-					return drkey.ASHostKey{}, err
-				}
-				key, err := drhelper.GetASHostKeyFromReply(rep, meta)
-				if err != nil {
-					return drkey.ASHostKey{}, err
-				}
-				return key, nil
-			})
-=======
 			fabridPath.RegisterDRKeyFetcher(c.sdConn.FabridKeys)
->>>>>>> dc677df0
 
 		}
 	}
