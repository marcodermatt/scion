--- conflicted
+++ resolved
@@ -504,14 +504,8 @@
   [0] = "Pad1",
   [1] = "PadN",
   [2] = "Packet Authenticator Option",
-<<<<<<< HEAD
-  [3] = "Identifier Option",
-  [4] = "FABRID Option",
-  [5] = "FABRID Control Option",
-=======
   [3] = "Packet Identifier",
   [4] = "Fabrid Extension",
->>>>>>> dc677df0
 }
 
 local scion_extn_tlv_option_type = ProtoField.uint8("scion_extn_tlv_option.type", "Type", base.DEC, scion_extn_tlv_option_types)
@@ -563,17 +557,8 @@
     local ret_len
     if tlv["type"]:uint() == 2 then
         ret_len = scion_packet_authenticator_option_dissect(tvbuf(2, data_len), pktinfo, tree)
-<<<<<<< HEAD
-    elseif tlv["type"]:uint() == 3 then
-        ret_len = identifier_option_dissect(tvbuf(2, data_len), pktinfo, tree)
-    elseif tlv["type"]:uint() == 4 then
-        ret_len = fabrid_option_dissect(tvbuf(2, data_len), pktinfo, tree)
-    elseif tlv["type"]:uint() == 5 then
-        ret_len = fabrid_control_option_dissect(tvbuf(2, data_len), pktinfo, tree)
-=======
     elseif tlv["type"]:uint() == 4 then
         ret_len = scion_fabrid_extension_dissect(tvbuf(2, data_len), pktinfo, tree)
->>>>>>> dc677df0
     else
         -- no specific dissector
         ret_len = data_len
@@ -584,12 +569,12 @@
 
     local type_str = scion_extn_tlv_option_types[tlv.type:uint()]
     if type_str ~= nil then
-    tree:set_text(type_str)
+        tree:set_text(type_str)
     else
-    tree:append_text(", Unknown Type")
-        end
-
-        return len
+        tree:append_text(", Unknown Type")
+    end
+
+    return len
 end
 
 -- SCION Packet Authenticator Option
@@ -810,158 +795,6 @@
 end
 
 
--- Identifier Option
--- Extending scion_extn_tlv_option "protocol"
-local identifier = {}
-
--- Identifier fields
-local identifier_option_timestamp =
-ProtoField.bytes("identifier_option.path_validator", "Timestamp")
-local identifier_option_packet_id = ProtoField.uint32("identifier_option.packet_id", "Packet ID")
-identifier.fields = {
-    identifier_option_timestamp,
-    identifier_option_packet_id,
-}
-scion_extn_tlv_option.fields = identifier.fields -- This seems to extending the protocol's field table
-
--- Identifier option dissector
-function identifier_option_dissect(buffer, pktinfo, tree)
-    local length = buffer:len()
-    tree:add(identifier_option_timestamp, buffer(0,4))
-    tree:add(identifier_option_packet_id, buffer(4,4))
-
-    return length
-end
-
--- FABRID Option
--- Extending scion_extn_tlv_option "protocol"
-local fabrid = {}
-
--- FABRID fields
-local fabrid_option_path_validator =
-ProtoField.bytes("fabrid_option.path_validator", "Path validator")
-local fabrid_option_hop_encrypted_policy =
-ProtoField.bytes("fabrid_option.hop.encrypted_policy", "Encrypted policy")
-local fabrid_option_hop_flags = ProtoField.uint8("fabrid_option.hop.flags", "Flags", base.HEX)
-local fabrid_option_hop_flag_enabled = ProtoField.uint8("fabrid_option.hop.flag_enabled", "Enabled",
-    base.HEX, flagType, 0x80)
-local fabrid_option_hop_flag_as_key = ProtoField.uint8("fabrid_option.hop.flag_as_key", "AS level key",
-base.HEX, flagType, 0x40)
-local fabrid_option_hop_hvf =
-ProtoField.bytes("fabrid_option.hop.hvf", "Hop validation field")
-fabrid.fields = {
-    fabrid_option_path_validator,
-    fabrid_option_hop_encrypted_policy,
-    fabrid_option_hop_flags,
-    fabrid_option_hop_flag_enabled,
-    fabrid_option_hop_flag_as_key,
-    fabrid_option_hop_hvf,
-}
-scion_extn_tlv_option.fields = fabrid.fields -- This seems to extending the protocol's field table
-
--- FABRID option dissector
-function fabrid_option_dissect(buffer, pktinfo, tree)
-    local length = buffer:len()
-    local n_hops = (length - 4)/4
-    if length < 4 then
-        tree:add_proto_expert_info(e_too_short)
-        return -1
-    end
-
-    tree:add(fabrid_option_path_validator, buffer(n_hops * 4, 4))
-
-    local offset = 0
-    for i=0,n_hops-1 do
-        fabrid_hop_dissect(buffer(offset, 4), pktinfo, tree, i)
-        offset = offset + 4
-    end
-
-    return length
-end
-
-function fabrid_hop_dissect(tvbuf, pktinfo, root, index)
-    local tree = root:add(tvbuf, "Fabrid hop", index)
-
-
-    tree:add(fabrid_option_hop_encrypted_policy, tvbuf(0, 1))
-    tree:add(fabrid_option_hop_flags, tvbuf(1, 1))
-    tree:add(fabrid_option_hop_flag_enabled, tvbuf(1, 1))
-    tree:add(fabrid_option_hop_flag_as_key, tvbuf(1, 1))
-    tree:add(fabrid_option_hop_hvf, tvbuf(1, 3))
-end
-
--- FABRID Control Option
--- Extending scion_extn_tlv_option "protocol"
-local fabrid_control = {}
-
--- Value string table for FABRID control types
-fabrid_control.option_types = {
-    [0] = "Validation config",
-    [1] = "Validation config ACK",
-    [2] = "Validation response",
-    [3] = "Statistics request",
-    [4] = "Statistics response",
-}
-
--- FABRID control fields
-local fabrid_control_option_type =
-ProtoField.uint8("fabrid_control_option.type", "Type", base.DEC, fabrid_control.option_types)
-local fabrid_control_option_authenticator =
-ProtoField.bytes("fabrid_control_option.authenticator", "Authenticator")
-local fabrid_control_option_pkt_id =
-ProtoField.uint32("fabrid_control_option.pkt_id", "Packet ID")
-local fabrid_control_option_timestamp =
-ProtoField.uint32("fabrid_control_option.timestamp", "Timestamp")
-local fabrid_control_option_val_ratio =
-ProtoField.uint8("fabrid_control_option.val_ratio", "Validation ratio")
-local fabrid_control_option_val_hash =
-ProtoField.bytes("fabrid_control_option.val_hash", "Validation hash")
-local fabrid_control_option_statistics_total_pkts =
-ProtoField.uint32("fabrid_control_option.statistics_total_pkts", "Statistics total packets")
-local fabrid_control_option_statistics_failed_pkts =
-ProtoField.uint32("fabrid_control_option.statistics_failed_pkts", "Statistics failed packets")
-fabrid_control.fields = {
-    fabrid_control_option_type,
-    fabrid_control_option_authenticator,
-    fabrid_control_option_pkt_id,
-    fabrid_control_option_timestamp,
-    fabrid_control_option_val_ratio,
-    fabrid_control_option_val_hash,
-    fabrid_control_option_statistics_total_pkts,
-    fabrid_control_option_statistics_failed_pkts,
-}
-scion_extn_tlv_option.fields = fabrid_control.fields -- This seems to extending the protocol's field table
-
--- FABRID control option dissector
-function fabrid_control_option_dissect(buffer, pktinfo, tree)
-    local length = buffer:len()
-    if length < 4 then
-        tree:add_proto_expert_info(e_too_short)
-        return -1
-    end
-
-    fabrid_control.type = bit.rshift(buffer(0,1):uint(),4)
-    tree:add(fabrid_control_option_type, fabrid_control.type)
-    tree:add(fabrid_control_option_authenticator, buffer(1,3))
-    if fabrid_control.type == 0 then
-        tree:add(fabrid_control_option_val_ratio, buffer(4,1))
-    elseif fabrid_control.type == 1 then
-        tree:add(fabrid_control_option_timestamp, buffer(4,4))
-        tree:add(fabrid_control_option_pkt_id, buffer(8,4))
-        tree:add(fabrid_control_option_val_ratio, buffer(12,1))
-    elseif fabrid_control.type == 2 then
-        tree:add(fabrid_control_option_timestamp, buffer(4,4))
-        tree:add(fabrid_control_option_pkt_id, buffer(8,4))
-        tree:add(fabrid_control_option_val_hash, buffer(12,4))
-    elseif fabrid_control.type == 4 then
-        tree:add(fabrid_control_option_timestamp, buffer(4,4))
-        tree:add(fabrid_control_option_pkt_id, buffer(8,4))
-        tree:add(fabrid_control_option_statistics_total_pkts, buffer(12,4))
-        tree:add(fabrid_control_option_statistics_failed_pkts, buffer(16,4))
-    end
-    return length
-end
-
 -- EPIC Path
 epic_path = Proto("epic_path", "EPIC Path")
 
